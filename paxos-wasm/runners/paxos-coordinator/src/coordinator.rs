--- conflicted
+++ resolved
@@ -116,25 +116,25 @@
         }
     }
 
-<<<<<<< HEAD
+    fn send_heartbeat(&self) {
+        match &self.agents {
+            Agents::Proposer(proposer) | Agents::Coordinator { proposer, .. } => {
+                proposer.send_heartbeat();
+            }
+            Agents::Acceptor(acceptor) => {
+                acceptor.send_heartbeat();
+            }
+            Agents::Learner(learner) => {
+                learner.send_heartbeat();
+            }
+        }
+    }
+
     fn maybe_flush_states(&self) {
         if self.config.persistent_storage {
             self.proposer().maybe_flush_state();
             self.acceptor().maybe_flush_state();
             self.learner().maybe_flush_state();
-=======
-    fn send_heartbeat(&self) {
-        match &self.agents {
-            Agents::Proposer(proposer) | Agents::Coordinator { proposer, .. } => {
-                proposer.send_heartbeat();
-            }
-            Agents::Acceptor(acceptor) => {
-                acceptor.send_heartbeat();
-            }
-            Agents::Learner(learner) => {
-                learner.send_heartbeat();
-            }
->>>>>>> ed2deb1d
         }
     }
 }
@@ -206,18 +206,16 @@
     // Ticker called from runner
     fn run_paxos_loop(&self) -> Option<Vec<ClientResponse>> {
         match &self.agents {
-            Agents::Proposer(proposer) => {
-                return proposer.run_paxos_loop();
-            }
-
-            Agents::Acceptor(_acceptor) => {
-                // acceptor.run_paxos_loop(); // TODO: ?
-                return None;
-            }
-
-            Agents::Learner(lea) => {
-                lea.run_paxos_loop();
-                return None;
+            Agents::Proposer(proposer) => proposer.run_paxos_loop(),
+
+            Agents::Acceptor(acceptor) => {
+                acceptor.run_paxos_loop();
+                None
+            }
+
+            Agents::Learner(learner) => {
+                learner.run_paxos_loop();
+                None
             }
 
             Agents::Coordinator {
