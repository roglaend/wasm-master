package paxos:default;

<<<<<<< HEAD
/// The core proposer contains all Paxos logic for proposals.
interface proposer {
    use paxos-types.{slot, ballot, value, client-request, prepare, promise, accept, proposal, accepted, learn};
    use proposer-types.{prepare-result, accept-result, proposer-state, proposal-status};

    resource proposer-resource {
        /// Constructs a new proposer with an initial ballot, number of acceptors, and leadership flag.
        constructor(is-leader: bool, num-acceptors: u64, init-ballot: ballot, node-id: string);

        /// Returns the current state of the proposer.
        get-state: func() -> proposer-state;

        /// Enqueues a client request for later processing.
        enqueue-client-request: func(request: value) -> bool;

        get-current-slot: func() -> slot;

        get-current-ballot: func() -> ballot;

        get-adu: func() -> slot;

        set-adu: func(adu: slot);

        /// Gets a proposal depending on its ProposerStatus
        get-proposal-by-status: func(slot: slot, ps: proposal-status) -> option<proposal>;

        /// Reserves the next chosen proposal, setting the proposals status from Chosen to CommitPending
        reserve-next-chosen-proposal: func() -> option<proposal>;

        /// Creates the next proposal from the pending queue (if available).
        create-proposal: func() -> option<proposal>;

        /// Processes a complete set of promise responses for a given slot.
        process-prepare: func(slot: slot, promises: list<promise>) -> prepare-result;

        /// Processes a complete set of accepted responses for a given slot.
        process-accept: func(slot: slot, accepts: list<accepted>) -> accept-result;

        /// Marks the proposal as chosen when accepted by a quorum of acceptors
        mark-proposal-chosen: func(slot: slot ) -> option<value>;

        /// Finalizes the proposal after learner execution
        mark-proposal-finalized: func(slot: slot) -> option<value>;

        // Increases ballot and returns it
        increase-ballot: func() -> ballot;

        // If the proposer is leader.
        is-leader: func() -> bool;

        /// Transitions this proposer into leader mode.
        become-leader: func() -> bool;

        /// Relinquishes leadership.
        resign-leader: func() -> bool;

        load-state: func() -> result<_, string>;
    }
}

interface acceptor {
    use paxos-types.{slot, ballot, value, prepare, promise, accept, accepted, learn};
    use acceptor-types.{promise-result, accepted-result, acceptor-state, p-value};

    resource acceptor-resource {
        constructor(gc-window: option<u64>, node-id: string);
        get-state: func() -> acceptor-state;
        prepare: func(slot: slot, ballot: ballot) -> promise-result;
        accept: func(slot: slot, ballot: ballot, value: value) -> accepted-result;
        get-accepted: func(slot: slot) -> option<p-value>;
        load-state: func() -> result<_, string>;
    }
}

interface learner {
    use paxos-types.{slot, value, learn};
    use network-types.{node};
    use learner-types.{learned-entry, learner-state, learn-result};

    resource learner-resource {
        constructor(node-id: string);
        get-state: func() -> learner-state;
        learn: func(slot: slot, value: value) -> learn-result;
        handle-learn: func(learn: learn, %from: node) -> learn-result;
        get-learned: func(slot: slot) -> option<learned-entry>;
        get-next-to-execute : func() -> slot;
        check-for-gap: func() -> option<slot>;
        to-be-executed: func() -> learn-result;
        load-state: func() -> result<_, string>;
    }
}

interface kv-store {
    use paxos-types.{kv-pair, cmd, cmd-result};

    resource kv-store-resource {
        constructor();
        apply: func(cmd: cmd) -> cmd-result;
        get-state: func() -> list<kv-pair>;
        get-history: func() -> list<cmd>;
=======
interface logger {
    enum level {
        debug,
        info,
        warn,
        error,
>>>>>>> 4da9668a
    }
    // log: func(level: level, msg: string); 

    log-debug: func(msg: string);
    log-info: func(msg: string);
    log-warn: func(msg: string);
    log-error: func(msg: string);
}


interface network {
    use paxos-types.{node};
    use network-types.{network-message};

    send-hello: func() -> string;
    send-message: func(nodes: list<node>, message: network-message) -> list<network-message>;
    send-message-forget: func(nodes: list<node>, message: network-message);
}

interface paxos-coordinator {
    use paxos-types.{run-config, node, slot, ballot, client-request, value, client-response, kv-pair};
    use proposer-types.{prepare-result, accept-result};
    use network-types.{network-message};
    use learner-types.{learned-entry, learn-result};

    record election-result {
        leader: node,
        quorum: u64,
    }

    record paxos-state {
        learned: list<learned-entry>,
        kv-state: list<kv-pair>,
    }

    resource paxos-coordinator-resource {
        constructor(node: node, nodes: list<node>, is-leader: bool, config: run-config);

        /// Optionally, elects a leader.
        elect-leader: func() -> election-result;

        /// Phase 1: Prepare Phase.
        prepare-phase: func() -> prepare-result;
        
        /// Phase 2: Accept Phase.
        accept-phase: func() -> accept-result;
        
        /// Phase 3: Commit Phase.
        commit-phase: func() -> option<list<client-response>>;

        /// Handles network messages.
        handle-message: func(message: network-message) -> network-message;

        /// Expose the current Paxos state (learned results and kv-store).
        get-state: func() -> paxos-state;

        submit-client-request: func(request: value) -> bool;

        is-leader: func() -> bool;

        failure-service: func();

        run-paxos-loop: func() -> option<list<client-response>>;
    } 
}

interface runner {
    use paxos-types.{node, run-config};
    
    resource runner-resource {
    constructor(node: node, nodes: list<node>, is-leader: bool, config: run-config);

    run: func();
    }
<<<<<<< HEAD
}

interface serializer {
    use network-types.{network-message};

    /// Convert a NetworkMessage into bytes.
    serialize: func(message: network-message) -> list<u8>;

    /// Convert bytes into a NetworkMessage.
    deserialize: func(serialized: list<u8>) -> network-message;
}

interface paxos-client {
    use paxos-types.{client-response, value};

    perform-request: func(leader-url: string, value: value)-> option<client-response>;

}

interface storage {
    save-state-segment: func(key: string, state-json: string, timestamp: string) -> result<_, string>;
    save-change: func(key: string, change-json: string) -> result<_, string>;
    load-state-and-changes: func(key: string) -> result<tuple<list<string>, list<string>>, string>;

    save-state: func(key: string, state-json: string) -> result<_, string>;
    load-state: func(key: string) -> result<string, string>;
    
    delete: func(key: string) -> bool;
=======
>>>>>>> 4da9668a
}<|MERGE_RESOLUTION|>--- conflicted
+++ resolved
@@ -1,114 +1,11 @@
 package paxos:default;
 
-<<<<<<< HEAD
-/// The core proposer contains all Paxos logic for proposals.
-interface proposer {
-    use paxos-types.{slot, ballot, value, client-request, prepare, promise, accept, proposal, accepted, learn};
-    use proposer-types.{prepare-result, accept-result, proposer-state, proposal-status};
-
-    resource proposer-resource {
-        /// Constructs a new proposer with an initial ballot, number of acceptors, and leadership flag.
-        constructor(is-leader: bool, num-acceptors: u64, init-ballot: ballot, node-id: string);
-
-        /// Returns the current state of the proposer.
-        get-state: func() -> proposer-state;
-
-        /// Enqueues a client request for later processing.
-        enqueue-client-request: func(request: value) -> bool;
-
-        get-current-slot: func() -> slot;
-
-        get-current-ballot: func() -> ballot;
-
-        get-adu: func() -> slot;
-
-        set-adu: func(adu: slot);
-
-        /// Gets a proposal depending on its ProposerStatus
-        get-proposal-by-status: func(slot: slot, ps: proposal-status) -> option<proposal>;
-
-        /// Reserves the next chosen proposal, setting the proposals status from Chosen to CommitPending
-        reserve-next-chosen-proposal: func() -> option<proposal>;
-
-        /// Creates the next proposal from the pending queue (if available).
-        create-proposal: func() -> option<proposal>;
-
-        /// Processes a complete set of promise responses for a given slot.
-        process-prepare: func(slot: slot, promises: list<promise>) -> prepare-result;
-
-        /// Processes a complete set of accepted responses for a given slot.
-        process-accept: func(slot: slot, accepts: list<accepted>) -> accept-result;
-
-        /// Marks the proposal as chosen when accepted by a quorum of acceptors
-        mark-proposal-chosen: func(slot: slot ) -> option<value>;
-
-        /// Finalizes the proposal after learner execution
-        mark-proposal-finalized: func(slot: slot) -> option<value>;
-
-        // Increases ballot and returns it
-        increase-ballot: func() -> ballot;
-
-        // If the proposer is leader.
-        is-leader: func() -> bool;
-
-        /// Transitions this proposer into leader mode.
-        become-leader: func() -> bool;
-
-        /// Relinquishes leadership.
-        resign-leader: func() -> bool;
-
-        load-state: func() -> result<_, string>;
-    }
-}
-
-interface acceptor {
-    use paxos-types.{slot, ballot, value, prepare, promise, accept, accepted, learn};
-    use acceptor-types.{promise-result, accepted-result, acceptor-state, p-value};
-
-    resource acceptor-resource {
-        constructor(gc-window: option<u64>, node-id: string);
-        get-state: func() -> acceptor-state;
-        prepare: func(slot: slot, ballot: ballot) -> promise-result;
-        accept: func(slot: slot, ballot: ballot, value: value) -> accepted-result;
-        get-accepted: func(slot: slot) -> option<p-value>;
-        load-state: func() -> result<_, string>;
-    }
-}
-
-interface learner {
-    use paxos-types.{slot, value, learn};
-    use network-types.{node};
-    use learner-types.{learned-entry, learner-state, learn-result};
-
-    resource learner-resource {
-        constructor(node-id: string);
-        get-state: func() -> learner-state;
-        learn: func(slot: slot, value: value) -> learn-result;
-        handle-learn: func(learn: learn, %from: node) -> learn-result;
-        get-learned: func(slot: slot) -> option<learned-entry>;
-        get-next-to-execute : func() -> slot;
-        check-for-gap: func() -> option<slot>;
-        to-be-executed: func() -> learn-result;
-        load-state: func() -> result<_, string>;
-    }
-}
-
-interface kv-store {
-    use paxos-types.{kv-pair, cmd, cmd-result};
-
-    resource kv-store-resource {
-        constructor();
-        apply: func(cmd: cmd) -> cmd-result;
-        get-state: func() -> list<kv-pair>;
-        get-history: func() -> list<cmd>;
-=======
 interface logger {
     enum level {
         debug,
         info,
         warn,
         error,
->>>>>>> 4da9668a
     }
     // log: func(level: level, msg: string); 
 
@@ -183,35 +80,4 @@
 
     run: func();
     }
-<<<<<<< HEAD
-}
-
-interface serializer {
-    use network-types.{network-message};
-
-    /// Convert a NetworkMessage into bytes.
-    serialize: func(message: network-message) -> list<u8>;
-
-    /// Convert bytes into a NetworkMessage.
-    deserialize: func(serialized: list<u8>) -> network-message;
-}
-
-interface paxos-client {
-    use paxos-types.{client-response, value};
-
-    perform-request: func(leader-url: string, value: value)-> option<client-response>;
-
-}
-
-interface storage {
-    save-state-segment: func(key: string, state-json: string, timestamp: string) -> result<_, string>;
-    save-change: func(key: string, change-json: string) -> result<_, string>;
-    load-state-and-changes: func(key: string) -> result<tuple<list<string>, list<string>>, string>;
-
-    save-state: func(key: string, state-json: string) -> result<_, string>;
-    load-state: func(key: string) -> result<string, string>;
-    
-    delete: func(key: string) -> bool;
-=======
->>>>>>> 4da9668a
 }