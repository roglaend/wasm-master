--- conflicted
+++ resolved
@@ -1,106 +1,11 @@
 package paxos:default;
 
-<<<<<<< HEAD
 interface logger {
     enum level {
         debug,
         info,
         warn,
         error,
-=======
-/// The core proposer contains all Paxos logic for proposals.
-interface proposer {
-    use paxos-types.{slot, ballot, value, client-request, prepare, promise, accept, proposal, accepted, learn};
-    use proposer-types.{prepare-result, accept-result, proposer-state, proposal-status};
-
-    resource proposer-resource {
-        /// Constructs a new proposer with an initial ballot, number of acceptors, and leadership flag.
-        constructor(is-leader: bool, num-acceptors: u64, init-ballot: ballot);
-
-        /// Returns the current state of the proposer.
-        get-state: func() -> proposer-state;
-
-        /// Enqueues a client request for later processing.
-        enqueue-client-request: func(request: value) -> bool;
-
-        get-current-slot: func() -> slot;
-
-        get-current-ballot: func() -> ballot;
-
-        /// Gets a proposal depending on its ProposerStatus
-        get-proposal-by-status: func(slot: slot, ps: proposal-status) -> option<proposal>;
-
-        /// Reserves the next chosen proposal, setting the proposals status from Chosen to CommitPending
-        reserve-next-chosen-proposal: func() -> option<proposal>;
-
-        /// Creates the next proposal from the pending queue (if available).
-        create-proposal: func() -> option<proposal>;
-
-        /// Processes a complete set of promise responses for a given slot.
-        process-prepare: func(slot: slot, promises: list<promise>) -> prepare-result;
-
-        /// Processes a complete set of accepted responses for a given slot.
-        process-accept: func(slot: slot, accepts: list<accepted>) -> accept-result;
-
-        /// Marks the proposal as chosen when accepted by a quorum of acceptors
-        mark-proposal-chosen: func(slot: slot ) -> option<value>;
-
-        /// Finalizes the proposal after learner execution
-        mark-proposal-finalized: func(slot: slot) -> option<value>;
-
-        // Increases ballot and returns it
-        increase-ballot: func() -> ballot;
-
-        // If the proposer is leader.
-        is-leader: func() -> bool;
-
-        /// Transitions this proposer into leader mode.
-        become-leader: func() -> bool;
-
-        /// Relinquishes leadership.
-        resign-leader: func() -> bool;
-    }
-}
-
-interface acceptor {
-    use paxos-types.{slot, ballot, value, prepare, promise, accept, accepted, learn};
-    use acceptor-types.{promise-result, accepted-result, acceptor-state, p-value};
-
-    resource acceptor-resource {
-        constructor(gc-window: option<u64>);
-        get-state: func() -> acceptor-state;
-        prepare: func(slot: slot, ballot: ballot) -> promise-result;
-        accept: func(slot: slot, ballot: ballot, value: value) -> accepted-result;
-        get-accepted: func(slot: slot) -> option<p-value>;
-    }
-}
-
-interface learner {
-    use paxos-types.{slot, value, learn};
-    use network-types.{node};
-    use learner-types.{learned-entry, learner-state, learn-result};
-
-    resource learner-resource {
-        constructor();
-        get-state: func() -> learner-state;
-        learn: func(slot: slot, value: value) -> learn-result;
-        handle-learn: func(learn: learn, %from: node) -> learn-result;
-        get-learned: func(slot: slot) -> option<learned-entry>;
-        get-next-to-execute : func() -> slot;
-        check-for-gap: func() -> option<slot>;
-        to-be-executed: func() -> learn-result;
-    }
-}
-
-interface kv-store {
-    use paxos-types.{kv-pair, cmd, cmd-result};
-
-    resource kv-store-resource {
-        constructor();
-        apply: func(cmd: cmd) -> cmd-result;
-        get-state: func() -> list<kv-pair>;
-        get-history: func() -> list<cmd>;
->>>>>>> 888094c2
     }
     // log: func(level: level, msg: string); 
 
@@ -167,163 +72,7 @@
     } 
 }
 
-<<<<<<< HEAD
-
 interface runner {
-=======
-interface logger {
-    enum level {
-        debug,
-        info,
-        warn,
-        error,
-    }
-    // log: func(level: level, msg: string); 
-
-    log-debug: func(msg: string);
-    log-info: func(msg: string);
-    log-warn: func(msg: string);
-    log-error: func(msg: string);
-}
-
-// interface client {
-//     send-request: func(value: string) -> bool;
-//     get-response: func() -> option<string>;
-// }
-
-
-/// THIS IS FOR THE MODULAR GRPC MODEL ///
-
-interface proposer-agent {
-    use paxos-types.{client-response, node, slot, ballot, client-request, value, proposal, prepare, promise, accept, accepted, run-config, paxos-phase, learn, executed};
-    use proposer-types.{prepare-result, accept-result, proposal-status};
-    use network-types.{network-message};
-
-    resource proposer-agent-resource {
-        /// Constructs a new proposer agent given this node’s id and the list of all cluster nodes.
-        constructor(node: node, nodes: list<node>, is-leader: bool, config: run-config);
-
-        // Checks the current paxos phase of the proposer agent
-        get-paxos-phase: func() -> paxos-phase;
-
-        /// Submits a client request to the system.
-        submit-client-request: func(request: value) -> bool;
-
-        // Gets a proposal depending on its ProposerStatus
-        get-proposal-by-status: func(slot: slot, ps: proposal-status) -> option<proposal>;
-
-        reserve-next-chosen-proposal: func() -> option<proposal>;
-
-        get-current-slot: func() -> slot;
-
-        get-current-ballot: func() -> ballot;
-
-        /// Create the next proposal using the core proposer (if any)
-        create-proposal: func() -> option<proposal>;
-
-        /// Broadcasts prepare messages and merges optional local promise payloads with remote responses,
-        /// then invokes the core proposer’s process-prepare.
-        prepare-phase: func(slot: slot, ballot: ballot, promises: list<promise>) -> prepare-result;
-
-        /// Broadcasts accept messages and merges optional local accepted payloads with remote responses,
-        /// then invokes the core proposer’s process-accept.
-        accept-phase: func(proposal-value: value, slot: slot, ballot: ballot, accepts: list<accepted>) -> accept-result;
-
-        broadcast-learn: func(learn: learn);
-
-        /// Marks the proposal as chosen when accepted by a quorum of acceptors
-        mark-proposal-chosen: func(slot: slot ) -> option<value>;
-
-        /// Finalizes the proposal after learner execution
-        mark-proposal-finalized: func(slot: slot) -> option<value>;
-
-        /// Up to "batch_size" proposals that passed local accept.
-        proposals-to-accept: func() -> list<proposal>;
-
-        /// Up to "batch_size" learns that are ready to commit.
-        learns-to-commit: func() -> list<learn>;
-
-        /// Up to "batch_size" client‐responses queued for sending.
-        collect-client-responses: func() -> list<client-response>;
-
-        // Process the Executed from learners, and synchronously returns the created client responses 
-        process-executed: func(executed: executed);
-
-        retry-learn: func(slot: slot);
-
-        /// Handles incoming network messages relevant to the proposer.
-        handle-message: func(message: network-message) -> network-message;
-
-        // Transitions PaxosPhase from Start to first PrepareSend
-        start-leader-loop: func();
-
-        // Check the timeout of the prepare-phase
-        check-prepare-timeout: func() -> bool;
-
-        // If the proposer is leader.
-        is-leader: func() -> bool;
-
-        /// Transitions this proposer into leader mode.
-        become-leader: func() -> bool;
-
-        /// Relinquishes leadership.
-        resign-leader: func() -> bool;
-
-        run-paxos-loop: func() -> option<list<client-response>>;
-
-        failure-service: func();
-    }
-}
-
-interface acceptor-agent {
-    use paxos-types.{node, slot, ballot, value, run-config, learn};
-    use acceptor-types.{promise-result, accepted-result};
-    use network.{network-message};
-
-    resource acceptor-agent-resource {
-        constructor(node: node, nodes: list<node>, config: run-config);
-        
-        process-prepare: func(slot: slot, ballot: ballot) -> promise-result;
-
-        process-accept: func(slot: slot, ballot: ballot, value: value) -> accepted-result;
-
-        commit-phase: func(slot: slot, value: value) -> option<learn>;
-
-        handle-message: func(message: network-message) -> network-message; // Note that they only care about a subset of the message types
-    
-        retry-learn: func(slot: slot, %from: node);
-    }
-
-}
-
-interface learner-agent {
-    // use paxos-coordinator.{paxos-state};
-    use paxos-types.{node, slot, ballot, value, run-config, executed, kv-pair};
-    use network.{network-message};
-    use learner-types.{learn-result, learned-entry, learner-state, retry-learn-result};
-
-    resource learner-agent-resource {
-        constructor(node: node, nodes: list<node>, config: run-config);
-
-        /// Returns a snapshot of the full Paxos state (e.g. learned entries, kv-store state).
-        get-state: func() -> tuple<learner-state, list<kv-pair>>;
-
-        get-next-to-execute : func() -> slot;
-
-        /// Learn the new value, and return a list of executed values and adu.
-        learn-and-execute: func(slot: slot, value: value, %from: node) -> executed;  
-
-        evaluate-retry: func() -> retry-learn-result;
-
-        /// Processes incoming network messages (such as commit notifications and accepted responses).
-        handle-message: func(message: network-message) -> network-message; // Note that they only care about a subset of the message types
-    
-        run-paxos-loop: func();
-    }
-}
-
-interface ws-server {
->>>>>>> 888094c2
     use paxos-types.{node, run-config};
     
     resource runner-resource {
