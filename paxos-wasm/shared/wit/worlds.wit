// Core

world proposer-world {
    import logger;
    import storage;
    
    export proposer;
}

world acceptor-world {
    import logger;
    import storage;

    export acceptor;
}

world learner-world {
    import logger;
    import storage;

    export learner;
}

world kv-store-world {
    import logger;
    import storage;

    export kv-store;
}

world leader-detector-world {
    import logger;
    
    export leader-detector;
}

world failure-detector-world {
    import logger;
    import leader-detector;

    export failure-detector;
}

// Agents

world proposer-agent-world {
    import proposer;
    import network;
    import logger;

    import failure-detector;

    export proposer-agent;
}

world acceptor-agent-world {
    import acceptor;
    import network;
    import logger;

    export acceptor-agent;
}

world learner-agent-world {
    import learner;
    import kv-store;
    import network;
    import logger;

    export learner-agent;
}

// Runners

world paxos-coordinator-world {
    import proposer-agent;
    import acceptor-agent;
    import learner-agent;

    import failure-detector;

    // import network;
    import logger; 

    export paxos-coordinator;
}

world paxos-runner-world {
    import client-server;
    import network-server;
    import paxos-coordinator;
    
    import logger;

    export runner;
}

// Network

world serializer-world {
    // import logger;
    
    export serializer;
}

world ws-client-world {
    import serializer;
    import logger;
    export network;
}

world paxos-ws-world {
    import serializer;
    import proposer-agent;
    import acceptor-agent;
    import learner-agent;
    import paxos-coordinator;

    import logger;

    export ws-server;
}

world paxos-client-world {
    import serializer;
    // import logger;
    export paxos-client;
}

world network-server-world {
    import serializer;
    import logger;
    export network-server;
}

world client-server-world {
    import serializer;
    import logger;
<<<<<<< HEAD

    export ws-server;
}


world storage-world {
    export storage;
=======
    export client-server;
>>>>>>> 4da9668a
}<|MERGE_RESOLUTION|>--- conflicted
+++ resolved
@@ -136,15 +136,9 @@
 world client-server-world {
     import serializer;
     import logger;
-<<<<<<< HEAD
-
-    export ws-server;
+    export client-server;
 }
-
 
 world storage-world {
     export storage;
-=======
-    export client-server;
->>>>>>> 4da9668a
 }