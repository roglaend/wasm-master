// Core

world proposer-world {
    import logger;
    import storage;
    
    export proposer;
}

world acceptor-world {
    import logger;
    import storage;

    export acceptor;
}

world learner-world {
    import logger;
    import storage;

    export learner;
}

world kv-store-world {
    import logger;
    import storage;

    export kv-store;
}

world leader-detector-world {
    import logger;
    
    export leader-detector;
}

world failure-detector-world {
    import logger;
    import leader-detector;

    export failure-detector;
}

// Agents

world proposer-agent-world {
    import proposer;
    import network-client;
    import logger;

    import failure-detector;

    export proposer-agent;
}

world acceptor-agent-world {
    import acceptor;
    import network-client;
    import logger;

    export acceptor-agent;
}

world learner-agent-world {
    import learner;
    import kv-store;
    import network-client;
    import logger;

    export learner-agent;
}

// Runners

world paxos-coordinator-world {
    import proposer-agent;
    import acceptor-agent;
    import learner-agent;

    import failure-detector;

    // import network-client;
    import logger; 

    export paxos-coordinator;
}

world paxos-runner-world {
    import client-server;
    import network-server;
    import network-client;
    import paxos-coordinator;
    
    import logger;

    export runner;
}

// Network

world serializer-world {
    import logger;
    
    export serializer;
}

world network-client-world {
    import serializer;
    // import logger;
    export network-client;
}

world paxos-ws-world {
    import serializer;
    import proposer-agent;
    import acceptor-agent;
    import learner-agent;
    import paxos-coordinator;

    import logger;

    export ws-server;
}

world paxos-client-world {
    import serializer;
    import logger;
    export paxos-client;
}

world network-server-world {
    import serializer;
    // import logger;
    export network-server;
}

world client-server-world {
    import serializer;
    import logger;
    export client-server;
}

<<<<<<< HEAD
world wasm-overhead-world {
    import network-client;
    import network-server;
=======
world storage-world {
    export storage;
>>>>>>> d182a6cb
}<|MERGE_RESOLUTION|>--- conflicted
+++ resolved
@@ -106,7 +106,7 @@
 
 world network-client-world {
     import serializer;
-    // import logger;
+    import logger;
     export network-client;
 }
 
@@ -130,7 +130,7 @@
 
 world network-server-world {
     import serializer;
-    // import logger;
+    import logger;
     export network-server;
 }
 
@@ -140,12 +140,11 @@
     export client-server;
 }
 
-<<<<<<< HEAD
+world storage-world {
+    export storage;
+}
+
 world wasm-overhead-world {
     import network-client;
     import network-server;
-=======
-world storage-world {
-    export storage;
->>>>>>> d182a6cb
 }