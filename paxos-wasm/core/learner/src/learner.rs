use chrono::Utc;
use std::cell::{Cell, RefCell};
use std::collections::{BTreeMap, HashMap};
use std::time::{Duration, Instant};

use bincode;
use serde::{Deserialize, Serialize, Serializer};

mod bindings {
    wit_bindgen::generate!({
        path: "../../shared/wit",
        world: "learner-world",
<<<<<<< HEAD
        additional_derives: [
            PartialEq,
            serde::Deserialize,
            serde::Serialize,
            Clone,
            PartialOrd,
            Ord,
            Eq,
        ],
=======
    additional_derives: [PartialEq],
>>>>>>> 4da9668a
    });
}

bindings::export!(MyLearner with_types_in bindings);

use bindings::paxos::default::paxos_types::{Accepted, Learn, Node, Slot, Value};
use bindings::paxos::default::storage;

use bindings::exports::paxos::default::learner::{
    Guest, GuestLearnerResource, LearnResult, LearnedEntry, LearnerState,
};
use bindings::paxos::default::logger;

struct MyLearner;

impl Guest for MyLearner {
    type LearnerResource = MyLearnerResource;
}

<<<<<<< HEAD
#[derive(Deserialize, Serialize)]
struct PartialLearnerSnapshot {
    next_to_execute: Slot,
    execution_log: BTreeMap<Slot, Value>,
}

/// Our learner now uses a BTreeMap to store learned values per slot.
/// This ensures that each slot only has one learned value and that the entries remain ordered.
#[derive(Deserialize, Serialize, Clone)]
pub struct MyLearnerResource {
    next_to_execute: Cell<Slot>,
    execution_log: RefCell<BTreeMap<Slot, Value>>,

    #[serde(skip)]
    learned: RefCell<BTreeMap<Slot, Value>>,

    #[serde(skip)]
    slot_learns: RefCell<BTreeMap<Slot, HashMap<u64, Learn>>>,

    #[serde(skip)]
    node_id: String,
    #[serde(skip)]
    max_gap_size: u64,
    #[serde(skip)]
    quorum: usize,
    #[serde(skip)]
    rety_timeout: Duration,
    #[serde(skip)]
    last_message_recieved: Cell<Option<Instant>>,
}

impl MyLearnerResource {
    // fn learn_equals(&self, l1: &Learn, l2: &Learn) -> bool {
    //     l1.slot == l2.slot
    //         && l1.value.client_id == l2.value.client_id
    //         && l1.value.client_seq == l2.value.client_seq
    // }

    pub fn merge_snapshots_from_jsons(&self, snapshots: &Vec<String>) -> Result<(), String> {
        let mut max_to_execute = 0;

        for json in snapshots {
            let partial: PartialLearnerSnapshot = serde_json::from_str(&json)
                .map_err(|e| format!("Failed to parse snapshot: {}", e))?;

            max_to_execute = max_to_execute.max(partial.next_to_execute);
            // Merge execution log
            let mut execution_log = self.execution_log.borrow_mut();
            execution_log.extend(partial.execution_log);
        }
        self.next_to_execute.set(max_to_execute);
        Ok(())
    }

    pub fn apply_changes_from_json(&self, state_changes: &Vec<String>) -> Result<(), String> {
        let mut execution_log = self.execution_log.borrow_mut();

        for change_json in state_changes {
            let value: LearnedEntry = serde_json::from_str(&change_json)
                .map_err(|e| format!("Failed to parse PValue change: {}", e))?;
            execution_log.insert(value.slot, value.value);
        }

        let mut next = self.next_to_execute.get();
        while execution_log.contains_key(&next) {
            next += 1;
        }
        self.next_to_execute.set(next);

        Ok(())
    }

    fn save_state_segment(&self) -> Result<(), String> {
        let now = Instant::now();

        let timestamp = Utc::now().format("%Y%m%dT%H%M%S%.3fZ").to_string();

        let execution_log = self.execution_log.borrow();
        let executions_trimmed: BTreeMap<_, _> = execution_log
            .iter()
            .rev()
            .take(500)
            .map(|(k, v)| (k.clone(), v.clone()))
            .collect();

        let snapshot = PartialLearnerSnapshot {
            next_to_execute: self.next_to_execute.get(),
            execution_log: executions_trimmed,
        };
        let json = serde_json::to_string(&snapshot).map_err(|e| e.to_string())?;

        storage::save_state_segment(&self.node_id, &json, &timestamp)?;

        let elapsed = now.elapsed();
        logger::log_warn(&format!(
            "[Core Learner] Saved state to file in {} ms",
            elapsed.as_millis()
        ));

        Ok(())
    }

    fn save_change(&self, learn: &LearnedEntry) -> Result<(), String> {
        let now = Instant::now();
        let json = serde_json::to_string(learn)
            .map_err(|e| format!("Failed to serialize to json: {}", e))?;
        storage::save_change(&self.node_id, &json)?;
        let elapsed = now.elapsed();
        logger::log_warn(&format!(
            "[Core Learner] Saved change to file in {} ms",
            elapsed.as_millis()
        ));
        Ok(())
    }

    fn load_and_combine_state(&self) -> Result<(), String> {
        let now = Instant::now();
        let (state_snapshots, state_changes) = storage::load_state_and_changes(&self.node_id)?;

        self.merge_snapshots_from_jsons(&state_snapshots)?;
        self.apply_changes_from_json(&state_changes)?;

        let elapsed = now.elapsed();
        logger::log_warn(&format!(
            "[Core Learner] Loaded state from file in {} ms",
            elapsed.as_millis()
        ));

        logger::log_warn(&format!(
            "[Core Acceptor] Loaded state from file with {} snapshots and {} changes",
            &state_snapshots.len(),
            &state_changes.len()
        ));

        let next_to_execute = self.next_to_execute.get();
        logger::log_warn(&format!(
            "[Core Acceptor] Next to execute is {}",
            &next_to_execute
        ));

        Ok(())
=======
struct MyLearnerResource {
    learned: RefCell<BTreeMap<Slot, Value>>,
    next_to_execute: Cell<Slot>,
    execution_log: RefCell<BTreeMap<Slot, Value>>,
    max_gap_size: u64,
    num_acceptors: u64,

    slot_learns: RefCell<BTreeMap<Slot, HashMap<u64, Learn>>>, // TODO: new, needed?
    flush_timeout: Duration,
    last_flush: Cell<Instant>, // TODO: move to agent

    retry_timeout: Duration, // TODO: move to agent
    last_message_time: Cell<Instant>,
}

impl MyLearnerResource {
    fn quorum(&self) -> usize {
        return ((self.num_acceptors / 2) + 1) as usize;
>>>>>>> 4da9668a
    }
}

impl GuestLearnerResource for MyLearnerResource {
    /// Constructor: Initialize an empty BTreeMap.
<<<<<<< HEAD
    fn new(node_id: String) -> Self {
=======
    fn new(num_acceptors: u64) -> Self {
>>>>>>> 4da9668a
        Self {
            learned: RefCell::new(BTreeMap::new()),
            next_to_execute: Cell::new(1),
            execution_log: RefCell::new(BTreeMap::new()),
            max_gap_size: 10,
            num_acceptors,

            slot_learns: RefCell::new(BTreeMap::new()),
<<<<<<< HEAD
            // slots_chosen: RefCell::new(BTreeMap::new()),
            quorum: 2, // Hardcoded for now, but should be set by the config
            rety_timeout: Duration::from_millis(500),
            last_message_recieved: Cell::new(Some(Instant::now())),
            node_id,
=======
            flush_timeout: Duration::from_millis(10),
            last_flush: Cell::new(Instant::now()),

            retry_timeout: Duration::from_millis(500),
            last_message_time: Cell::new(Instant::now()),
>>>>>>> 4da9668a
        }
    }

    fn get_state(&self) -> LearnerState {
        let learned_list: Vec<LearnedEntry> = self
            .execution_log
            .borrow()
            .iter()
            .map(|(&slot, value)| LearnedEntry {
                slot,
                value: value.clone(),
            })
            .collect();
        LearnerState {
            learned: learned_list,
        }
    }

    fn get_next_to_execute(&self) -> Slot {
        self.next_to_execute.get()
    }

    /// Record that a value has been learned for a given slot.
    /// If the slot already has a learned value, a warning is logged and the new value is ignored.
    /// Can only execute consecutive slots starting from the next_to_execute slot.
    fn learn(&self, slot: Slot, value: Value) -> LearnResult {
        let mut learned_map = self.learned.borrow_mut();
        let execution_log = self.execution_log.borrow_mut();

        // Insert learn if have not learned yet
        if !learned_map.contains_key(&slot) && !execution_log.contains_key(&slot) {
            logger::log_info(&format!(
                "[Core Learner]: For slot {}, learned value {:?}",
                slot, value
            ));
            learned_map.insert(slot, value);
        } else {
            logger::log_warn(&format!(
                "Learner: Slot {} already has a learned value. Ignoring new value {:?}.",
                slot, value
            ));
        }
        return LearnResult::Ignore;
    }

    // TODO

    // Handles incoming learns from acceptors. Checks for quorum and and stores the learned value. Returns ready to be executed slots if any.
    fn handle_learn(&self, learn: Learn, from: Node) -> LearnResult {
        let now = Instant::now();
<<<<<<< HEAD
        // self.last_message_recieved.set(now);
=======
        self.last_message_time.set(now);
>>>>>>> 4da9668a
        let execution_log = self.execution_log.borrow();
        if !execution_log.contains_key(&learn.slot) {
            logger::log_info(&format!(
                "[Core Learner]: Received learn for slot {} from node {}",
                learn.slot, from.node_id
            ));
            let slot = learn.slot;
            self.slot_learns
                .borrow_mut()
                .entry(slot)
                .or_insert_with(HashMap::new)
                .insert(from.node_id, learn.clone());

            if let Some(sender_map) = self.slot_learns.borrow().get(&slot) {
                if sender_map.len() >= self.quorum() {
                    let learns: Vec<&Learn> = sender_map.values().collect();

                    for &candidate in &learns {
                        let count = learns.iter().filter(|&&learn| learn == candidate).count();

                        if count >= self.quorum() {
                            logger::log_info(&format!(
                                "[Core Learner]: Learned full Learn {:?} for slot {} with count {}",
                                candidate, slot, count
                            ));
                            // Learn: candidate.value or the full candidate
                            self.learned
                                .borrow_mut()
                                .insert(slot, candidate.value.clone());
                            break;
                        }
                    }
                }
            }
        }
        return LearnResult::Ignore;
    }

    // TODO

    fn to_be_executed(&self) -> LearnResult {
        let mut learned_map = self.learned.borrow_mut();
        let mut next_to_execute = self.get_next_to_execute();

        let mut contiguous_ready = 0;
        let mut probe_slot = next_to_execute;

        // First just *count* how many contiguous slots are ready
        while learned_map.contains_key(&probe_slot) {
            contiguous_ready += 1;
            probe_slot += 1;

            if contiguous_ready >= 10 {
                // Tcp socket problems if message is to big. Also noticed increadbly slowdowns when sending 20+ slots
                break;
            }
        }

        // Ensure 10 is sent at the sime time - boost throughput by 50ops/s ca. Need to itroduce some mechanism here to ensure that
        // if we do not have 10 slots ready based on some timeout we need to send the slots we have
        // or else the system will be stuck wating for more slots to be learned.
        // This is fine when we are testing with with request_size % 10 = 0
        if contiguous_ready >= 1 {
            let mut to_be_executed = Vec::new();
            {
                let mut execution_log = self.execution_log.borrow_mut();

                // Now actually remove and execute them
                for _ in 0..contiguous_ready {
                    if let Some(val) = learned_map.remove(&next_to_execute) {
                        execution_log.insert(next_to_execute, val.clone());

                        let learned_entry = LearnedEntry {
                            slot: next_to_execute,
                            value: val,
                        };

                        to_be_executed.push(learned_entry.clone());
                        next_to_execute += 1;
                        self.save_change(&learned_entry)
                            .expect("Failed to save change");
                        self.next_to_execute.set(next_to_execute);
                    }
                }
            }

            if (self.next_to_execute.get() - 1) % 500 == 0 {
                self.save_state_segment().expect("Failed to save state");
            };

            return LearnResult::Execute(to_be_executed);
        } else {
            LearnResult::Ignore
        }
        // Check if some learns are ready to
    }

    // Checker for gaps in the learned slots. Should be called at reasoinable a interval.
    fn check_for_gap(&self) -> Option<Slot> {
        let learned_map = self.learned.borrow_mut();
        let next_to_execute = self.next_to_execute.get();
        let max_learned_slot = learned_map.keys().max().copied().unwrap_or(0);

        // If no slot beyond next_to_execute has been learned, nothing to gap.
        if max_learned_slot <= next_to_execute {
            return None;
        }

        // If the next slot is already learned, there is no gap.
        if learned_map.contains_key(&next_to_execute) {
            return None;
        }

        // Compute the gap between the maximum learned slot and the next expected one.
        let gap = max_learned_slot - next_to_execute;

        let now = Instant::now();
        // return if gap is > max_gap_size or if the time since last message is > retry_timeout
        if gap >= self.max_gap_size
<<<<<<< HEAD
            || (gap > 0
                && now.duration_since(self.last_message_recieved.get()?) > self.rety_timeout)
=======
            || (gap > 0 && now.duration_since(self.last_message_time.get()) > self.retry_timeout)
>>>>>>> 4da9668a
        {
            Some(next_to_execute)
        } else {
            None
        }
    }

    /// Returns the learned entry for a specific slot, if it exists.
    fn get_learned(&self, slot: u64) -> Option<LearnedEntry> {
        self.learned.borrow().get(&slot).map(|value| LearnedEntry {
            slot,
            value: value.clone(),
        })
    }

    fn load_state(&self) -> Result<(), String> {
        self.load_and_combine_state()
    }
}<|MERGE_RESOLUTION|>--- conflicted
+++ resolved
@@ -10,7 +10,6 @@
     wit_bindgen::generate!({
         path: "../../shared/wit",
         world: "learner-world",
-<<<<<<< HEAD
         additional_derives: [
             PartialEq,
             serde::Deserialize,
@@ -20,9 +19,6 @@
             Ord,
             Eq,
         ],
-=======
-    additional_derives: [PartialEq],
->>>>>>> 4da9668a
     });
 }
 
@@ -42,7 +38,6 @@
     type LearnerResource = MyLearnerResource;
 }
 
-<<<<<<< HEAD
 #[derive(Deserialize, Serialize)]
 struct PartialLearnerSnapshot {
     next_to_execute: Slot,
@@ -58,29 +53,24 @@
 
     #[serde(skip)]
     learned: RefCell<BTreeMap<Slot, Value>>,
-
     #[serde(skip)]
     slot_learns: RefCell<BTreeMap<Slot, HashMap<u64, Learn>>>,
-
+    #[serde(skip)]
+    num_acceptors: u64,
     #[serde(skip)]
     node_id: String,
     #[serde(skip)]
     max_gap_size: u64,
     #[serde(skip)]
-    quorum: usize,
-    #[serde(skip)]
     rety_timeout: Duration,
     #[serde(skip)]
     last_message_recieved: Cell<Option<Instant>>,
 }
 
 impl MyLearnerResource {
-    // fn learn_equals(&self, l1: &Learn, l2: &Learn) -> bool {
-    //     l1.slot == l2.slot
-    //         && l1.value.client_id == l2.value.client_id
-    //         && l1.value.client_seq == l2.value.client_seq
-    // }
-
+    fn quorum(&self) -> usize {
+        return ((self.num_acceptors / 2) + 1) as usize;
+    }
     pub fn merge_snapshots_from_jsons(&self, snapshots: &Vec<String>) -> Result<(), String> {
         let mut max_to_execute = 0;
 
@@ -184,57 +174,22 @@
         ));
 
         Ok(())
-=======
-struct MyLearnerResource {
-    learned: RefCell<BTreeMap<Slot, Value>>,
-    next_to_execute: Cell<Slot>,
-    execution_log: RefCell<BTreeMap<Slot, Value>>,
-    max_gap_size: u64,
-    num_acceptors: u64,
-
-    slot_learns: RefCell<BTreeMap<Slot, HashMap<u64, Learn>>>, // TODO: new, needed?
-    flush_timeout: Duration,
-    last_flush: Cell<Instant>, // TODO: move to agent
-
-    retry_timeout: Duration, // TODO: move to agent
-    last_message_time: Cell<Instant>,
-}
-
-impl MyLearnerResource {
-    fn quorum(&self) -> usize {
-        return ((self.num_acceptors / 2) + 1) as usize;
->>>>>>> 4da9668a
     }
 }
 
 impl GuestLearnerResource for MyLearnerResource {
     /// Constructor: Initialize an empty BTreeMap.
-<<<<<<< HEAD
-    fn new(node_id: String) -> Self {
-=======
-    fn new(num_acceptors: u64) -> Self {
->>>>>>> 4da9668a
+    fn new(num_acceptors: u64, node_id: String) -> Self {
         Self {
             learned: RefCell::new(BTreeMap::new()),
             next_to_execute: Cell::new(1),
             execution_log: RefCell::new(BTreeMap::new()),
             max_gap_size: 10,
             num_acceptors,
-
             slot_learns: RefCell::new(BTreeMap::new()),
-<<<<<<< HEAD
-            // slots_chosen: RefCell::new(BTreeMap::new()),
-            quorum: 2, // Hardcoded for now, but should be set by the config
             rety_timeout: Duration::from_millis(500),
             last_message_recieved: Cell::new(Some(Instant::now())),
             node_id,
-=======
-            flush_timeout: Duration::from_millis(10),
-            last_flush: Cell::new(Instant::now()),
-
-            retry_timeout: Duration::from_millis(500),
-            last_message_time: Cell::new(Instant::now()),
->>>>>>> 4da9668a
         }
     }
 
@@ -285,11 +240,7 @@
     // Handles incoming learns from acceptors. Checks for quorum and and stores the learned value. Returns ready to be executed slots if any.
     fn handle_learn(&self, learn: Learn, from: Node) -> LearnResult {
         let now = Instant::now();
-<<<<<<< HEAD
         // self.last_message_recieved.set(now);
-=======
-        self.last_message_time.set(now);
->>>>>>> 4da9668a
         let execution_log = self.execution_log.borrow();
         if !execution_log.contains_key(&learn.slot) {
             logger::log_info(&format!(
@@ -409,12 +360,8 @@
         let now = Instant::now();
         // return if gap is > max_gap_size or if the time since last message is > retry_timeout
         if gap >= self.max_gap_size
-<<<<<<< HEAD
             || (gap > 0
                 && now.duration_since(self.last_message_recieved.get()?) > self.rety_timeout)
-=======
-            || (gap > 0 && now.duration_since(self.last_message_time.get()) > self.retry_timeout)
->>>>>>> 4da9668a
         {
             Some(next_to_execute)
         } else {
