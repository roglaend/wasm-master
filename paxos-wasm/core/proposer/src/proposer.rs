--- conflicted
+++ resolved
@@ -54,22 +54,16 @@
 
     #[serde(skip)]
     node_id: String,
-
     #[serde(skip)]
     pending_client_requests: RefCell<VecDeque<Value>>,
-<<<<<<< HEAD
-    #[serde(skip)]
-    prioritized_values: RefCell<BTreeMap<Slot, Option<Value>>>,
-    #[serde(skip)]
-=======
+    #[serde(skip)]
     prioritized_values: RefCell<VecDeque<Value>>,
->>>>>>> 4da9668a
+    #[serde(skip)]
     proposals: RefCell<BTreeMap<Slot, ProposalEntry>>,
     // TODO: maybe persist the infliht proposals also. Although with acceptor send learns the in flight will be committed
     // even though the proposer crash. This is not the case if proposer send learns
 }
 impl MyProposerResource {
-<<<<<<< HEAD
     fn save_state(&self) -> Result<(), String> {
         let json = serde_json::to_string(&self)
             .map_err(|e| format!("Failed to serialize to json: {}", e))?;
@@ -98,13 +92,8 @@
 
         Ok(())
     }
-
-    fn quorum(&self) -> u64 {
-        return (self.num_acceptors / 2) + 1;
-=======
     fn quorum(&self) -> usize {
         return ((self.num_acceptors / 2) + 1) as usize;
->>>>>>> 4da9668a
     }
 
     fn get_next_slot(&self) -> Slot {
@@ -379,7 +368,7 @@
         let accepted_values = self.collect_accepted_values(min_slot, &promises);
 
         logger::log_info(&format!(
-            "[Core Proposer] Collected {} accepted values for slot: {:?}",
+            "[Core Proposer] Collected {} accepted values: {:?}",
             accepted_values.len(),
             accepted_values
                 .iter()
