<<<<<<< HEAD
use std::cell::{Cell, RefCell};
use std::collections::BTreeMap;
=======
#![allow(unsafe_op_in_unsafe_fn)]

use std::cell::{self, Cell, RefCell};
use std::collections::HashMap;
>>>>>>> 8f3e5deb

pub mod bindings {
    wit_bindgen::generate!({
        path: "../../shared/wit",
        world: "acceptor-world",
    });
}

bindings::export!(MyAcceptor with_types_in bindings);

<<<<<<< HEAD
use bindings::exports::paxos::default::acceptor::{Guest, GuestAcceptorResource};
use bindings::paxos::default::acceptor_types::{
    AcceptedResult, AcceptorState, PromiseEntry, PromiseResult,
=======
use crate::bindings::exports::paxos::default::acceptor::{
    AcceptedEntry, AcceptorState, Guest, GuestAcceptorResource, PromiseEntry, Promise, Accept, Learn, Prepare
>>>>>>> 8f3e5deb
};
use bindings::paxos::default::logger;
use bindings::paxos::default::paxos_types::{Accepted, Ballot, PValue, Promise, Slot, Value};

pub struct MyAcceptor;

impl Guest for MyAcceptor {
    type AcceptorResource = MyAcceptorResource;
}

pub struct MyAcceptorResource {
<<<<<<< HEAD
    // Map from slot to the highest promised ballot.
    promises: RefCell<BTreeMap<Slot, Ballot>>,
    // Map from slot to the accepted proposal.
    accepted: RefCell<BTreeMap<Slot, PValue>>,

    // The garbage collection window: number of recent slots to retain.
    gc_window: u64,
    // Interval of performing GC.
    gc_interval: u64,
    // The slot number when GC was last performed.
    last_gc: Cell<Slot>,
=======
    // Map from slot to the highest promised ballot for that slot.
    promises: RefCell<HashMap<u64, u64>>,
    // Map from slot to the accepted proposal (if any).
    
    accepted: RefCell<HashMap<u64, AcceptedEntry>>,

    rnd: Cell<u64>, //highest round the acceptor has promised in
    highest_seen: Cell<u64>,
    accepted2: RefCell<HashMap<u64, AcceptedEntry>>,
>>>>>>> 8f3e5deb
}

impl GuestAcceptorResource for MyAcceptorResource {
    fn new(gc_window: Option<u64>) -> Self {
        Self {
<<<<<<< HEAD
            promises: RefCell::new(BTreeMap::new()),
            accepted: RefCell::new(BTreeMap::new()),
            gc_window: gc_window.unwrap_or(100), // use provided gc_window or default to 100
            gc_interval: 10, // default to 10 for now, maybe pass it down from main config as with gc_window
            last_gc: Cell::new(0),
=======
            promises: RefCell::new(HashMap::new()),
            accepted: RefCell::new(HashMap::new()),
            rnd: Cell::new(0),
            highest_seen: Cell::new(0),
            accepted2: RefCell::new(HashMap::new())
>>>>>>> 8f3e5deb
        }
    }

    /// Returns the current state: lists of promise entries and accepted proposals.
    fn get_state(&self) -> AcceptorState {
        let promises_list = self
            .promises
            .borrow()
            .iter()
            .map(|(&slot, &ballot)| PromiseEntry { slot, ballot })
            .collect();
        let accepted_list = self.accepted.borrow().values().cloned().collect();
        AcceptorState {
            promises: promises_list,
            accepted: accepted_list,
        }
    }

    /// Handles a prepare request for the given slot and ballot.
    /// Returns a promise-result:
    /// - If ballot > current promise, update and return Promised(promise).
    /// - Otherwise, return Rejected(highest_ballot).
    fn prepare(&self, slot: Slot, ballot: Ballot) -> PromiseResult {
        let mut promises = self.promises.borrow_mut();
        let highest_ballot = promises.get(&slot).cloned().unwrap_or(0);
        if ballot > highest_ballot {
            promises.insert(slot, ballot);
            logger::log_info(&format!(
                "[Core Acceptor] Slot {} updated promise to ballot {} (was {})",
                slot, ballot, highest_ballot
            ));

            // Collect all relevant accepted proposals
            let accepted = self
                .accepted
                .borrow()
                .range(slot..) // returns all key-value pairs with key >= slot
                .map(|(s, entry)| PValue {
                    slot: *s,
                    ballot: entry.ballot,
                    value: entry.value.clone(),
                })
                .collect();

            let promise = Promise {
                slot,
                ballot,
                accepted,
            };

            self.auto_garbage_collect(slot);
            PromiseResult::Promised(promise)
        } else {
            logger::log_warn(&format!(
                "[Core Acceptor] Slot {} rejected prepare with ballot {} (current highest seen ballot: {})",
                slot, ballot, highest_ballot
            ));

            PromiseResult::Rejected(highest_ballot)
        }
    }

    /// Processes an accept request for a slot.
    /// Returns AcceptedResult::Accepted if ballot matches the current promise,
    /// otherwise returns AcceptedResult::Rejected with the current highest ballot.
    fn accept(&self, slot: Slot, ballot: Ballot, value: Value) -> AcceptedResult {
        let highest_ballot = self.promises.borrow().get(&slot).cloned().unwrap_or(0);
        if ballot == highest_ballot {
            let p_value = PValue {
                slot,
                ballot,
                value: Some(value.clone()),
            };
            self.accepted.borrow_mut().insert(slot, p_value);
            logger::log_info(&format!(
                "[Core Acceptor] Accepted proposal for slot {} with ballot {}",
                slot, ballot
            ));
            self.auto_garbage_collect(slot);
            AcceptedResult::Accepted(Accepted {
                slot,
                ballot,
                success: true,
            })
        } else {
            logger::log_warn(&format!(
                "[Core Acceptor] Rejected accept for slot {} with ballot {} (current highest seen ballot: {})",
                slot, ballot, highest_ballot
            ));
            AcceptedResult::Rejected(highest_ballot)
        }
    }
}

impl MyAcceptorResource {
    fn auto_garbage_collect(&self, current_slot: Slot) {
        let next_gc_slot = self.last_gc.get() + self.gc_interval;
        if current_slot >= next_gc_slot {
            if current_slot > self.gc_window {
                let threshold = current_slot - self.gc_window;
                self.promises
                    .borrow_mut()
                    .retain(|&slot, _| slot >= threshold);
                self.accepted
                    .borrow_mut()
                    .retain(|&slot, _| slot >= threshold);
                logger::log_info(&format!(
                    "[Core Acceptor] Auto garbage collected state for slots below {}",
                    threshold
                ));
            }
            // Update the last GC slot to the current slot.
            self.last_gc.set(current_slot);
        }
    }

    fn handle_prepare(&self, prepare: Prepare) -> Option<Promise> {
        if prepare.slot > self.highest_seen.get() {
            self.highest_seen.set(prepare.slot);
        }

        if prepare.ballot < self.rnd.get() {
            return None
        }

        self.rnd.set(prepare.ballot);

        let promise = Promise { 
            ballot: self.rnd.get(),
            accepted: Vec::new()
        };

        // include accepted values greater than prepare slot (means values that were accepted but never committed)
        Some(promise)

        // fire_and fo

    }

    fn handle_accept(&self, accept: Accept) -> Option<Learn> {
        if accept.slot < self.highest_seen.get() && accept.ballot < self.rnd.get() {
            return  None;
        }

        self.highest_seen.set(accept.slot);

        if accept.ballot < self.rnd.get() {
            return  None;
        }

        let accepted_value = AcceptedEntry {
            slot: accept.slot,
            ballot: accept.ballot,
            value: accept.value.clone()
        };

        self.accepted2.borrow_mut().insert(accept.slot, accepted_value);

        let learn = Learn {
            slot: accept.slot,
            ballot: accept.ballot,
            value: accept.value.clone()
        };
        Some(learn)

    }

}<|MERGE_RESOLUTION|>--- conflicted
+++ resolved
@@ -1,31 +1,18 @@
-<<<<<<< HEAD
 use std::cell::{Cell, RefCell};
 use std::collections::BTreeMap;
-=======
-#![allow(unsafe_op_in_unsafe_fn)]
-
-use std::cell::{self, Cell, RefCell};
-use std::collections::HashMap;
->>>>>>> 8f3e5deb
 
 pub mod bindings {
     wit_bindgen::generate!({
         path: "../../shared/wit",
         world: "acceptor-world",
+        additional_derives: [PartialEq],
     });
 }
 
 bindings::export!(MyAcceptor with_types_in bindings);
 
-<<<<<<< HEAD
 use bindings::exports::paxos::default::acceptor::{Guest, GuestAcceptorResource};
-use bindings::paxos::default::acceptor_types::{
-    AcceptedResult, AcceptorState, PromiseEntry, PromiseResult,
-=======
-use crate::bindings::exports::paxos::default::acceptor::{
-    AcceptedEntry, AcceptorState, Guest, GuestAcceptorResource, PromiseEntry, Promise, Accept, Learn, Prepare
->>>>>>> 8f3e5deb
-};
+use bindings::paxos::default::acceptor_types::{AcceptedResult, AcceptorState, PromiseResult};
 use bindings::paxos::default::logger;
 use bindings::paxos::default::paxos_types::{Accepted, Ballot, PValue, Promise, Slot, Value};
 
@@ -36,9 +23,8 @@
 }
 
 pub struct MyAcceptorResource {
-<<<<<<< HEAD
-    // Map from slot to the highest promised ballot.
-    promises: RefCell<BTreeMap<Slot, Ballot>>,
+    // A list of all promised ballots. // TODO: Only care about latest, but still nice to keep track of.
+    promises: RefCell<Vec<Ballot>>,
     // Map from slot to the accepted proposal.
     accepted: RefCell<BTreeMap<Slot, PValue>>,
 
@@ -48,125 +34,152 @@
     gc_interval: u64,
     // The slot number when GC was last performed.
     last_gc: Cell<Slot>,
-=======
-    // Map from slot to the highest promised ballot for that slot.
-    promises: RefCell<HashMap<u64, u64>>,
-    // Map from slot to the accepted proposal (if any).
-    
-    accepted: RefCell<HashMap<u64, AcceptedEntry>>,
-
-    rnd: Cell<u64>, //highest round the acceptor has promised in
-    highest_seen: Cell<u64>,
-    accepted2: RefCell<HashMap<u64, AcceptedEntry>>,
->>>>>>> 8f3e5deb
+}
+
+impl MyAcceptorResource {
+    /// Returns the current promised ballot (or 0 if no promise has been made yet).
+    fn highest_promised_ballot(&self) -> Ballot {
+        self.promises.borrow().last().cloned().unwrap_or(0)
+    }
+
+    /// Helper to collect accepted proposals for slots >= the given slot.
+    fn collect_accepted_from(&self, slot: Slot) -> Vec<PValue> {
+        self.accepted
+            .borrow()
+            .range(slot..) // returns all key-value pairs with key >= slot
+            .map(|(_, p)| p.clone())
+            .collect()
+    }
+
+    /// Returns the highest slot present in the accepted proposals map (or 0 if none).
+    fn _highest_accepted_slot(&self) -> Slot {
+        self.accepted
+            .borrow()
+            .keys()
+            .next_back()
+            .cloned()
+            .unwrap_or(0)
+    }
 }
 
 impl GuestAcceptorResource for MyAcceptorResource {
     fn new(gc_window: Option<u64>) -> Self {
         Self {
-<<<<<<< HEAD
-            promises: RefCell::new(BTreeMap::new()),
+            promises: RefCell::new(Vec::new()),
             accepted: RefCell::new(BTreeMap::new()),
+
             gc_window: gc_window.unwrap_or(100), // use provided gc_window or default to 100
             gc_interval: 10, // default to 10 for now, maybe pass it down from main config as with gc_window
             last_gc: Cell::new(0),
-=======
-            promises: RefCell::new(HashMap::new()),
-            accepted: RefCell::new(HashMap::new()),
-            rnd: Cell::new(0),
-            highest_seen: Cell::new(0),
-            accepted2: RefCell::new(HashMap::new())
->>>>>>> 8f3e5deb
-        }
-    }
-
-    /// Returns the current state: lists of promise entries and accepted proposals.
-    fn get_state(&self) -> AcceptorState {
-        let promises_list = self
-            .promises
-            .borrow()
-            .iter()
-            .map(|(&slot, &ballot)| PromiseEntry { slot, ballot })
-            .collect();
-        let accepted_list = self.accepted.borrow().values().cloned().collect();
-        AcceptorState {
-            promises: promises_list,
-            accepted: accepted_list,
-        }
-    }
-
-    /// Handles a prepare request for the given slot and ballot.
-    /// Returns a promise-result:
-    /// - If ballot > current promise, update and return Promised(promise).
-    /// - Otherwise, return Rejected(highest_ballot).
+        }
+    }
+
+    /// Processes an prepare request for a proposal.
     fn prepare(&self, slot: Slot, ballot: Ballot) -> PromiseResult {
-        let mut promises = self.promises.borrow_mut();
-        let highest_ballot = promises.get(&slot).cloned().unwrap_or(0);
+        let highest_ballot = self.highest_promised_ballot();
+
+        if ballot < highest_ballot {
+            logger::log_warn(&format!(
+                "[Core Acceptor] Slot {} rejected prepare with ballot {} (current highest promised ballot: {})",
+                slot, ballot, highest_ballot
+            ));
+            return PromiseResult::Rejected(highest_ballot);
+        }
+
+        // Only update the promise history if the new ballot is strictly higher.
         if ballot > highest_ballot {
-            promises.insert(slot, ballot);
+            self.promises.borrow_mut().push(ballot);
             logger::log_info(&format!(
-                "[Core Acceptor] Slot {} updated promise to ballot {} (was {})",
-                slot, ballot, highest_ballot
-            ));
-
-            // Collect all relevant accepted proposals
-            let accepted = self
-                .accepted
-                .borrow()
-                .range(slot..) // returns all key-value pairs with key >= slot
-                .map(|(s, entry)| PValue {
-                    slot: *s,
-                    ballot: entry.ballot,
-                    value: entry.value.clone(),
-                })
-                .collect();
-
-            let promise = Promise {
-                slot,
-                ballot,
-                accepted,
-            };
-
-            self.auto_garbage_collect(slot);
-            PromiseResult::Promised(promise)
+                "[Core Acceptor] Added a new promise for ballot {} (was {})",
+                ballot, highest_ballot
+            ));
         } else {
+            logger::log_info(&format!(
+                "[Core Acceptor] Received idempotent prepare for slot {} with ballot {}", // TODO: Ignore this case?
+                slot, ballot
+            ));
+        }
+
+        // Collect all accepted proposals (PValue) with slot >= the input slot.
+        let accepted = self.collect_accepted_from(slot);
+        logger::log_info(&format!(
+            "[Core Acceptor] Collected {} accepted proposals for slots >= {}",
+            accepted.len(),
+            slot
+        ));
+
+        let promise = Promise {
+            slot,
+            ballot,
+            accepted,
+        };
+
+        self.auto_garbage_collect(slot);
+        PromiseResult::Promised(promise)
+    }
+
+    /// Processes an accept request for a proposal.
+    fn accept(&self, slot: Slot, ballot: Ballot, value: Value) -> AcceptedResult {
+        let current_promised = self.highest_promised_ballot();
+
+        if ballot != current_promised {
             logger::log_warn(&format!(
-                "[Core Acceptor] Slot {} rejected prepare with ballot {} (current highest seen ballot: {})",
-                slot, ballot, highest_ballot
-            ));
-
-            PromiseResult::Rejected(highest_ballot)
-        }
-    }
-
-    /// Processes an accept request for a slot.
-    /// Returns AcceptedResult::Accepted if ballot matches the current promise,
-    /// otherwise returns AcceptedResult::Rejected with the current highest ballot.
-    fn accept(&self, slot: Slot, ballot: Ballot, value: Value) -> AcceptedResult {
-        let highest_ballot = self.promises.borrow().get(&slot).cloned().unwrap_or(0);
-        if ballot == highest_ballot {
+                "[Core Acceptor] Rejected accept for slot {} with ballot {} (current highest promised ballot: {})",
+                slot, ballot, current_promised
+            ));
+            return AcceptedResult::Rejected(current_promised);
+        }
+
+        let mut accepted_map = self.accepted.borrow_mut();
+        if let Some(existing) = accepted_map.get(&slot) {
+            // If the accepted proposal already exists:
+            if existing.ballot == ballot && existing.value == Some(value.clone()) {
+                // Idempotent case: the same value is being re-accepted.  // TODO: Might not be needed, could maybe just ignore instead.
+                logger::log_info(&format!(
+                    "[Core Acceptor] Re-accepted idempotently for slot {} with ballot {}",
+                    slot, ballot
+                ));
+                return AcceptedResult::Accepted(Accepted {
+                    slot,
+                    ballot,
+                    success: true,
+                });
+            } else {
+                // A conflicting proposal exists for this slot; reject the new request.
+                logger::log_warn(&format!(
+                    "[Core Acceptor] Rejected accept for slot {} with ballot {} because a conflicting proposal already exists (existing ballot: {}, value: {:?})",
+                    slot, ballot, existing.ballot, existing.value
+                ));
+                return AcceptedResult::Rejected(existing.ballot);
+            }
+        } else {
+            // No proposal has been accepted for this slot yet; accept the new proposal.
             let p_value = PValue {
                 slot,
                 ballot,
                 value: Some(value.clone()),
             };
-            self.accepted.borrow_mut().insert(slot, p_value);
+            accepted_map.insert(slot, p_value);
             logger::log_info(&format!(
                 "[Core Acceptor] Accepted proposal for slot {} with ballot {}",
                 slot, ballot
             ));
             self.auto_garbage_collect(slot);
-            AcceptedResult::Accepted(Accepted {
+            return AcceptedResult::Accepted(Accepted {
                 slot,
                 ballot,
                 success: true,
-            })
-        } else {
-            logger::log_warn(&format!(
-                "[Core Acceptor] Rejected accept for slot {} with ballot {} (current highest seen ballot: {})",
-                slot, ballot, highest_ballot
-            ));
-            AcceptedResult::Rejected(highest_ballot)
+            });
+        }
+    }
+
+    /// Returns the current state: lists of promise entries and accepted proposals.
+    fn get_state(&self) -> AcceptorState {
+        let promises_list = self.promises.borrow().clone();
+        let accepted_list = self.accepted.borrow().values().cloned().collect();
+        AcceptorState {
+            promises: promises_list,
+            accepted: accepted_list,
         }
     }
 }
@@ -177,9 +190,9 @@
         if current_slot >= next_gc_slot {
             if current_slot > self.gc_window {
                 let threshold = current_slot - self.gc_window;
-                self.promises
-                    .borrow_mut()
-                    .retain(|&slot, _| slot >= threshold);
+                // self.promises
+                //     .borrow_mut()
+                //     .retain(|&slot, _| slot >= threshold); // TODO: Enable if too many promises causes and issue.
                 self.accepted
                     .borrow_mut()
                     .retain(|&slot, _| slot >= threshold);
@@ -192,56 +205,4 @@
             self.last_gc.set(current_slot);
         }
     }
-
-    fn handle_prepare(&self, prepare: Prepare) -> Option<Promise> {
-        if prepare.slot > self.highest_seen.get() {
-            self.highest_seen.set(prepare.slot);
-        }
-
-        if prepare.ballot < self.rnd.get() {
-            return None
-        }
-
-        self.rnd.set(prepare.ballot);
-
-        let promise = Promise { 
-            ballot: self.rnd.get(),
-            accepted: Vec::new()
-        };
-
-        // include accepted values greater than prepare slot (means values that were accepted but never committed)
-        Some(promise)
-
-        // fire_and fo
-
-    }
-
-    fn handle_accept(&self, accept: Accept) -> Option<Learn> {
-        if accept.slot < self.highest_seen.get() && accept.ballot < self.rnd.get() {
-            return  None;
-        }
-
-        self.highest_seen.set(accept.slot);
-
-        if accept.ballot < self.rnd.get() {
-            return  None;
-        }
-
-        let accepted_value = AcceptedEntry {
-            slot: accept.slot,
-            ballot: accept.ballot,
-            value: accept.value.clone()
-        };
-
-        self.accepted2.borrow_mut().insert(accept.slot, accepted_value);
-
-        let learn = Learn {
-            slot: accept.slot,
-            ballot: accept.ballot,
-            value: accept.value.clone()
-        };
-        Some(learn)
-
-    }
-
 }