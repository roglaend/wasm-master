--- conflicted
+++ resolved
@@ -69,17 +69,6 @@
 
 impl GuestLearnerAgentResource for MyLearnerAgentResource {
     fn new(node: Node, nodes: Vec<Node>, config: RunConfig) -> Self {
-<<<<<<< HEAD
-        let learner = Arc::new(LearnerResource::new(&node.node_id.to_string()));
-        let kv_store = Arc::new(KvStoreResource::new());
-
-        match learner.load_state() {
-            Ok(_) => logger::log_info("[Learner Agent] Loaded state successfully."),
-            Err(e) => logger::log_error(&format!("[Learner Agent] Failed to load state: {}", e)),
-        }
-
-=======
->>>>>>> 4da9668a
         let proposers: Vec<_> = nodes
             .iter()
             .filter(|x| matches!(x.role, PaxosRole::Proposer | PaxosRole::Coordinator))
@@ -95,8 +84,19 @@
         let self_is_coordinator = node.role == PaxosRole::Coordinator;
         let num_acceptors = acceptors.len() as u64 + self_is_coordinator as u64;
 
-        let learner = Arc::new(LearnerResource::new(num_acceptors));
+        let learner = Arc::new(LearnerResource::new(
+            num_acceptors,
+            &node.node_id.to_string(),
+        ));
         let kv_store = Arc::new(KvStoreResource::new());
+
+        match learner.load_state() {
+            Ok(_) => logger::log_info("[Learner Agent] Loaded state successfully."),
+            Err(e) => logger::log_error(&format!(
+                "[Learner Agent] Failed to load state. Ignore if first startup: {}",
+                e
+            )),
+        }
 
         let retry_interval = Duration::from_millis(10000); // TODO: Get from config
 
