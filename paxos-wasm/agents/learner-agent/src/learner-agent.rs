--- conflicted
+++ resolved
@@ -69,28 +69,23 @@
 
 impl GuestLearnerAgentResource for MyLearnerAgentResource {
     fn new(node: Node, nodes: Vec<Node>, config: RunConfig) -> Self {
-        let learner = Arc::new(LearnerResource::new());
-        let kv_store = Arc::new(KvStoreResource::new());
-
         let proposers: Vec<_> = nodes
             .iter()
             .filter(|x| matches!(x.role, PaxosRole::Proposer | PaxosRole::Coordinator))
             .cloned()
             .collect();
 
-<<<<<<< HEAD
-        // let acceptors: Vec<_> = nodes
-        //     .clone()
-        //     .into_iter()
-        //     .filter(|x| matches!(x.role, PaxosRole::Acceptor | PaxosRole::Coordinator))
-        //     .collect();
-=======
         let acceptors: Vec<_> = nodes
             .clone()
             .into_iter()
-            .filter(|x| x.role == PaxosRole::Acceptor || x.role == PaxosRole::Coordinator)
+            .filter(|x| matches!(x.role, PaxosRole::Acceptor | PaxosRole::Coordinator))
             .collect();
->>>>>>> 888094c2
+
+        let self_is_coordinator = node.role == PaxosRole::Coordinator;
+        let num_acceptors = acceptors.len() as u64 + self_is_coordinator as u64;
+
+        let learner = Arc::new(LearnerResource::new(num_acceptors));
+        let kv_store = Arc::new(KvStoreResource::new());
 
         let retry_interval = Duration::from_millis(10000); // TODO: Get from config
 
@@ -107,7 +102,6 @@
         }
     }
 
-    // TODO : fix proto for this so that it can actually be used
     fn get_state(&self) -> (LearnerState, Vec<KvPair>) {
         let learner_state = self.learner.get_state();
         let kv_store_state = self.kv_store.get_state();
@@ -119,8 +113,8 @@
         self.learner.get_next_to_execute()
     }
 
-    // This name is weird now - When acceptor send learns we do
-    fn learn_and_execute(&self, slot: Slot, value: Value, from: Node) -> Executed {
+    // TODO
+    fn learn_and_execute(&self, slot: Slot, value: Value, sender: Node) -> Executed {
         let mut execs: Vec<ExecuteResult> = Vec::new();
 
         if self.config.acceptors_send_learns {
@@ -130,7 +124,7 @@
                 value: value.clone(),
             };
 
-            self.learner.handle_learn(&learn, &from);
+            self.learner.handle_learn(&learn, &sender);
 
             if let LearnResult::Execute(learns) = self.learner.to_be_executed() {
                 for le in learns {
@@ -227,8 +221,7 @@
                     return NetworkMessage {
                         sender: self.node.clone(),
                         payload: MessagePayload::Ignore,
-                    }
-                    .clone();
+                    };
                 }
 
                 let exec_msg = NetworkMessage {
@@ -236,11 +229,14 @@
                     payload: MessagePayload::Executed(executed),
                 };
 
-                network::send_message_forget(&self.proposers, &exec_msg);
-
-                NetworkMessage {
-                    sender: self.node.clone(),
-                    payload: MessagePayload::Ignore,
+                if self.config.is_event_driven {
+                    network::send_message_forget(&self.proposers, &exec_msg);
+                    NetworkMessage {
+                        sender: self.node.clone(),
+                        payload: MessagePayload::Ignore,
+                    }
+                } else {
+                    exec_msg
                 }
             }
 
