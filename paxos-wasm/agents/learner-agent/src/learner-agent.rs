use std::cell::RefCell;
use std::collections::{HashMap, VecDeque};
use std::sync::Arc;
use std::time::{Duration, Instant};

mod bindings {
    wit_bindgen::generate!({
        path: "../../shared/wit",
        world: "learner-agent-world",
        // generate_unused_types: true,
        additional_derives: [PartialEq, Clone],
    });
}

bindings::export!(MyLearnerAgent with_types_in bindings);

use bindings::exports::paxos::default::learner_agent::{
    Guest as GuestLearnerAgent, GuestLearnerAgentResource,
};

use bindings::paxos::default::kv_store::KvStoreResource;
use bindings::paxos::default::learner::{LearnResult, LearnerResource};
use bindings::paxos::default::learner_types::{LearnerState, RetryLearnResult};
use bindings::paxos::default::network_types::{MessagePayload, NetworkMessage};
use bindings::paxos::default::paxos_types::{
    CmdResult, ExecuteResult, Executed, KvPair, Learn, Node, PaxosRole, RetryLearns, RunConfig,
    Slot, Value,
};
use bindings::paxos::default::{logger, network_client};

struct MyLearnerAgent;

impl GuestLearnerAgent for MyLearnerAgent {
    type LearnerAgentResource = MyLearnerAgentResource;
}

struct MyLearnerAgentResource {
    config: RunConfig,

    node: Node,
    proposers: Vec<Node>,
    acceptors: Vec<Node>,
    all_nodes: Vec<Node>,
    learner: Arc<LearnerResource>,
    kv_store: Arc<KvStoreResource>,
    network_client: Arc<network_client::NetworkClientResource>,

    /// for gap/timeout retries
    last_learn_time: RefCell<Instant>,
    retries: RefCell<HashMap<Slot, Instant>>,

    /// for executions
    exec_buffer: RefCell<VecDeque<ExecuteResult>>,
    last_exec_time: RefCell<Instant>,
}

impl MyLearnerAgentResource {
    fn adu(&self) -> Slot {
        self.get_adu()
    }

    /// Dispatch any pending Executed batch to the proposers or the caller
    fn dispatch_executed(&self, exec: Executed) -> Option<NetworkMessage> {
        if !self.config.learners_send_executed || exec.results.is_empty() {
            return None;
        }

        let msg = NetworkMessage {
            sender: self.node.clone(),
            payload: MessagePayload::Executed(exec),
        };
        if self.config.is_event_driven {
            self.network_client
                .send_message_forget(&self.proposers, &msg);
            None
        } else {
            Some(msg)
        }
    }

    fn handle_evaluate_retry(&self) {
        match self.evaluate_retry() {
            RetryLearnResult::NoGap => {
                // nothing to do
            }
            RetryLearnResult::Skip(slot) => {
                logger::log_debug(&format!(
                    "[Learner Agent] Skipping retry of learns with current adu {}",
                    slot
                ));
            }
            RetryLearnResult::Retry(slots) => {
                let retry_learns = RetryLearns {
                    slots: slots.clone(),
                };
                let retry_msg = NetworkMessage {
                    sender: self.node.clone(),
                    payload: MessagePayload::RetryLearns(retry_learns),
                };
                let count = slots.len();
                let first = slots.first().map_or("none".to_string(), |s| s.to_string());
                logger::log_warn(&format!(
                    "[Learner Agent] Broadcasting RETRY LEARNS: {} slots, first slot={}",
                    count, first,
                ));
                if self.config.acceptors_send_learns {
                    self.network_client
                        .send_message_forget(&self.acceptors, &retry_msg);
                } else {
                    self.network_client
                        .send_message_forget(&self.proposers, &retry_msg);
                }
            }
        }
    }
}

impl GuestLearnerAgentResource for MyLearnerAgentResource {
    fn new(node: Node, nodes: Vec<Node>, config: RunConfig) -> Self {
        let proposers: Vec<_> = nodes
            .iter()
            .filter(|x| matches!(x.role, PaxosRole::Proposer | PaxosRole::Coordinator))
            .cloned()
            .collect();

        let acceptors: Vec<_> = nodes
            .clone()
            .into_iter()
            .filter(|x| matches!(x.role, PaxosRole::Acceptor | PaxosRole::Coordinator))
            .collect();

        let self_is_coordinator = node.role == PaxosRole::Coordinator;
        let num_acceptors = acceptors.len() as u64 + self_is_coordinator as u64;

        let learner = Arc::new(LearnerResource::new(
            num_acceptors,
            &node.node_id.to_string(),
            config,
        ));
        let kv_store = Arc::new(KvStoreResource::new());
        let network_client = Arc::new(network_client::NetworkClientResource::new());

        match learner.load_state() {
            Ok(_) => logger::log_warn("[Learner Agent] Loaded state successfully."),
            Err(e) => logger::log_error(&format!(
                "[Learner Agent] Failed to load state. Ignore if first startup: {}",
                e
            )),
        }

        let now = Instant::now();
        logger::log_info("[Learner Agent] Initialized.");
        Self {
            config,
            node,
            proposers,
            acceptors,
            learner,
            kv_store,
            network_client,
            last_learn_time: RefCell::new(now),
            retries: RefCell::new(HashMap::new()),
            exec_buffer: RefCell::new(VecDeque::new()),
            last_exec_time: RefCell::new(now),
            all_nodes: nodes,
        }
    }

    fn get_state(&self) -> (LearnerState, Vec<KvPair>) {
        let learner_state = self.learner.get_state();
        let kv_store_state = self.kv_store.get_state();

        (learner_state, kv_store_state)
    }

    fn get_adu(&self) -> Slot {
        self.learner.get_adu()
    }

    // Record a learn (with quorum if needed).
    fn record_learn(&self, slot: Slot, value: Value, sender: Node) -> bool {
        let was_new = if self.config.acceptors_send_learns {
            let learn = Learn {
                slot,
                value: value.clone(),
            };
            // Records the learn by the sender and checks quorum for slot before learning.
            self.learner.handle_learn(&learn, &sender)
        } else {
            // Bypasses the quorum check, learn if new.
            self.learner.learn(slot, &value)
        };

        if was_new {
            // only bump the timer when it actually was a new learn
            self.last_learn_time.replace(Instant::now());
        }

        was_new
    }

    // Pops learns from core learner, apply to KV‐store, buffer ExecuteResults if enabled.
    fn execute_chosen_learns(&self) {
        if let LearnResult::Execute(entries) = self.learner.to_be_executed() {
            let mut buf = self.exec_buffer.borrow_mut();
            for le in &entries {
                let cmd_res = self.kv_store.apply(&le.value.command); //* State Machine */
                buf.push_back(ExecuteResult {
                    slot: le.slot,
                    value: le.value.clone(),
                    success: !matches!(cmd_res, CmdResult::NoOp),
                    cmd_result: cmd_res,
                });
            }
            logger::log_info(&format!(
                "[Learner Agent] Applied {} learns to KV-store; executed buffer now has {} entries",
                entries.len(),
                buf.len()
            ));
        }
    }

    /// Collect executed results from the buffer.
    fn collect_executed(&self, batch_size: Option<u64>, require_full_batch: bool) -> Executed {
        let mut buf = self.exec_buffer.borrow_mut();
        // Either up to batch size or all.
        let available = match batch_size {
            Some(n) => buf.len().min(n as usize),
            None => buf.len(),
        };

        // If we require a full batch (and there is a batch_size), but don't have enough, return
        if require_full_batch && batch_size.map_or(false, |n| available < n as usize) {
            return Executed {
                results: Vec::new(),
                adu: self.adu(),
            };
        }

        // Collect exactly the available entries
        let results: Vec<_> = buf.drain(..available).collect();
        let adu = self.adu();

        if !results.is_empty() {
            logger::log_info(&format!(
                "[Learner Agent] Collected {} ExecuteResults (adu={})",
                results.len(),
                adu
            ));
        } else {
            logger::log_debug(&format!(
                "[Learner Agent] No ExecuteResults ready to collect (buffered={})",
                buf.len()
            ));
        }
        Executed {
            results,
            adu: self.adu(),
        }
    }

    fn evaluate_retry(&self) -> RetryLearnResult {
        let now = Instant::now();
        let global_elapsed = now.duration_since(*self.last_learn_time.borrow());
        let global_timeout = Duration::from_millis(self.config.retry_interval_ms);

        let highest = self.learner.get_highest_learned();
        let adu = self.learner.get_adu();
        let gap = highest.saturating_sub(adu);

        // If the gap is “small” and we haven’t even hit the global timeout yet, do nothing.
        if gap < self.config.learn_max_gap && global_elapsed < global_timeout {
            return RetryLearnResult::NoGap;
        }

        // Otherwise, scan missing slots [adu+1 ..= highest], but stop after batch_size.
        let mut to_retry = Vec::new();
        let mut retries = self.retries.borrow_mut();
        let batch_cap = self.config.message_batch_size as usize;

        for slot in (adu + 1)..=highest {
            if to_retry.len() >= batch_cap {
                break;
            }
            let slot_elapsed = retries
                .get(&slot)
                .map(|t| now.duration_since(*t))
                // if never retried, give it an “expired” timestamp so it’s eligible immediately
                .unwrap_or(global_timeout + Duration::from_millis(1));

            if slot_elapsed >= global_timeout {
                to_retry.push(slot);
                retries.insert(slot, now);
            }
        }

        if to_retry.is_empty() {
            // no slot both missing and cooled down
            RetryLearnResult::Skip(adu)
        } else {
            // we’re actually going to ask for these retries
            self.last_learn_time.replace(now);
            logger::log_warn(&format!(
                "[Learner Agent] Retrying {} slots (max: {})",
                to_retry.len(),
                self.config.message_batch_size
            ));
            RetryLearnResult::Retry(to_retry)
        }
    }

    fn run_paxos_loop(&self) {
        // retry gaps/timeouts
        self.handle_evaluate_retry();

        // maybe execute & collect, but only every exec_interval_ms
        let now = Instant::now();
        let elapsed = now.duration_since(*self.last_exec_time.borrow());
        let interval = Duration::from_millis(self.config.exec_interval_ms);

        if elapsed < interval {
            // too soon, skip this tick
            logger::log_debug(&format!(
                "[Learner Agent] Skipping execute (only {:.0}ms since last; need {}ms)",
                elapsed.as_millis(),
                self.config.exec_interval_ms
            ));
            return;
        }

        // Update timestamp and do the work
        self.last_exec_time.replace(now);
        self.execute_chosen_learns();

        if self.config.learners_send_executed {
            let exec = self.collect_executed(Some(self.config.message_batch_size), false);

            if !exec.results.is_empty() {
                _ = self.dispatch_executed(exec);
            }
        }

        self.maybe_flush_state();
    }

    fn handle_message(&self, message: NetworkMessage) -> NetworkMessage {
        match message.payload {
            MessagePayload::Learn(payload) => {
                logger::log_debug(&format!(
                    "[Learner Agent] Handling LEARN: slot={}, value={:?}",
                    payload.slot, payload.value
                ));
                let ignore_msg = NetworkMessage {
                    sender: self.node.clone(),
                    payload: MessagePayload::Ignore,
                };

                if self.record_learn(payload.slot, payload.value, message.sender) {
                    // New learn
                    self.execute_chosen_learns();

                    // if configured, only dispatch a full executed batch
                    if self.config.learners_send_executed {
                        let exec =
                            self.collect_executed(Some(self.config.message_batch_size), true);
                        if let Some(reply) = self.dispatch_executed(exec) {
                            return reply;
                        }
                    }
                }

                ignore_msg
            }

            other_message => {
                logger::log_debug(&format!(
                    "[Learner Agent] Received irrelevant message type: {:?}",
                    other_message
                ));
                NetworkMessage {
                    sender: self.node.clone(),
                    payload: MessagePayload::Ignore,
                }
            }
        }
    }

<<<<<<< HEAD
    /// Try to flush the on‐disk state, logging any error.
    fn maybe_flush_state(&self) {
        if let Err(e) = self.learner.maybe_flush() {
            logger::log_error(&format!(
                "[Learner Agent] failed to flush learner state: {}",
                e
            ));
        }
=======
    fn send_heartbeat(&self) {
        let heartbeat_msg = NetworkMessage {
            sender: self.node.clone(),
            payload: MessagePayload::Heartbeat,
        };

        logger::log_info(&format!(
            "[Learner Agent] Sending heartbeat to proposers: {:?}",
            self.proposers
        ));
        self.network_client
            .send_message_forget(&self.all_nodes, &heartbeat_msg);
>>>>>>> ed2deb1d
    }
}<|MERGE_RESOLUTION|>--- conflicted
+++ resolved
@@ -385,7 +385,20 @@
         }
     }
 
-<<<<<<< HEAD
+    fn send_heartbeat(&self) {
+        let heartbeat_msg = NetworkMessage {
+            sender: self.node.clone(),
+            payload: MessagePayload::Heartbeat,
+        };
+
+        logger::log_info(&format!(
+            "[Learner Agent] Sending heartbeat to proposers: {:?}",
+            self.proposers
+        ));
+        self.network_client
+            .send_message_forget(&self.all_nodes, &heartbeat_msg);
+    }
+
     /// Try to flush the on‐disk state, logging any error.
     fn maybe_flush_state(&self) {
         if let Err(e) = self.learner.maybe_flush() {
@@ -394,19 +407,5 @@
                 e
             ));
         }
-=======
-    fn send_heartbeat(&self) {
-        let heartbeat_msg = NetworkMessage {
-            sender: self.node.clone(),
-            payload: MessagePayload::Heartbeat,
-        };
-
-        logger::log_info(&format!(
-            "[Learner Agent] Sending heartbeat to proposers: {:?}",
-            self.proposers
-        ));
-        self.network_client
-            .send_message_forget(&self.all_nodes, &heartbeat_msg);
->>>>>>> ed2deb1d
     }
 }