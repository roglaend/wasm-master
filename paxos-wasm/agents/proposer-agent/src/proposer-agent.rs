--- conflicted
+++ resolved
@@ -450,11 +450,7 @@
             network_client,
 
             client_responses: RefCell::new(BTreeMap::new()),
-<<<<<<< HEAD
-            adu: Cell::new(0),
             all_nodes: nodes,
-=======
->>>>>>> afa4f3fa
         }
     }
 
