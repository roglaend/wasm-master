--- conflicted
+++ resolved
@@ -1,6 +1,5 @@
-use rand::Rng;
 use std::cell::{Cell, RefCell};
-use std::collections::{BTreeMap, HashMap, VecDeque};
+use std::collections::{BTreeMap, HashMap};
 use std::sync::Arc;
 use std::time::{Duration, Instant};
 
@@ -28,7 +27,7 @@
     failure_detector::FailureDetectorResource, logger, network, proposer::ProposerResource,
 };
 
-enum CollectedResponses<T, R> {  
+enum CollectedResponses<T, R> {
     Synchronous(Vec<T>),
     EventDriven(R),
 }
@@ -54,18 +53,11 @@
     // A mapping from Ballot to unique promises per node_id.
     promises: RefCell<BTreeMap<Ballot, HashMap<u64, Promise>>>,
     in_flight_accepted: RefCell<BTreeMap<Slot, HashMap<u64, Accepted>>>, //* Per slot accepted per sender */
-
     client_responses: RefCell<BTreeMap<Slot, ClientResponse>>,
-
-    client_responses_test: RefCell<BTreeMap<u64, (ClientResponse, bool)>>,
-
     adu: Cell<u64>,
 
-    last_prepare_start: Cell<Option<Instant>>, // Need a timeout mechanism to retry the prepare phase in case of failure (?)
-
+    last_prepare_start: Cell<Option<Instant>>,
     batch_size: u64,
-
-    test_skip_slot: Cell<u64>,
 }
 
 impl MyProposerAgentResource {
@@ -442,9 +434,6 @@
             client_responses: RefCell::new(BTreeMap::new()),
             adu: Cell::new(0),
             batch_size,
-            test_skip_slot: Cell::new(10),
-
-            client_responses_test: RefCell::new(BTreeMap::new()),
         }
     }
 
@@ -459,21 +448,6 @@
             "[Proposer Agent] Submitted client request '{:?}': {}.",
             req, result
         ));
-        // TESTING : REMOVE THIS
-        // for prop in self.proposals_to_accept() {
-        //     let accept_result = self.accept_phase(
-        //         prop.value.clone(),
-        //         prop.slot,
-        //         prop.ballot,
-        //         vec![], // no initial accepts
-        //     );
-        //     if let AcceptResult::IsEventDriven = accept_result {
-        //         // OK, keep going
-        //     } else {
-        //         logger::log_error("[Proposer Agent] Run loop is only supporting event driven.");
-        //         panic!("accept_commit only supports event-driven accepts");
-        //     }
-        // }
         result
     }
 
@@ -596,16 +570,6 @@
         let mut to_accept = Vec::new();
         for _ in 0..self.batch_size {
             if let Some(prop) = self.create_proposal() {
-                // TESTING: FOR CREATING A PROPOSAL BUT NOT SENDING IT TO SIMULATE A MESSAGE LOSS
-                // if prop.slot == self.test_skip_slot.get() {
-                //     logger::log_warn(&format!(
-                //         "[Proposer Agent] Skipping proposal for slot {} for testing purposes",
-                //         prop.slot
-                //     ));
-                //     let num = rand::thread_rng().gen_range(10..30);
-                //     self.test_skip_slot.set(self.test_skip_slot.get() + num);
-                //     continue;
-                // }
                 to_accept.push(prop);
             } else {
                 break;
@@ -654,61 +618,31 @@
             return;
         }
 
-        for r in &executed.results {
-            if let Some(cmd_res) = r.cmd_result.clone() {
-                let _ = self.mark_proposal_finalized(r.slot);
-
-                let resp = ClientResponse {
-                    client_id: r.value.client_id.clone(),
-                    client_seq: r.value.client_seq,
-                    success: true,
-                    command_result: Some(cmd_res),
-                };
-
-                // Store the client response in the queue.
-                self.client_responses
-                    .borrow_mut()
-                    .insert(r.slot, resp.clone());
-
-<<<<<<< HEAD
-            let mut all_responses = self.client_responses.borrow_mut();
-            if !all_responses.contains(&resp) {
-                all_responses.push_back(resp);
-            }
-        }
-
-        [].into()
-=======
-                logger::log_info(&format!(
-                    "[Proposer Agent] Created ClientResponse for slot {}",
-                    r.slot
-                ));
-            } else {
-                // No cmd result -> noop reenqueue proposal.
-                // Set that specific slot + noop to finalized and reinsert into request queue
-                // Send out accepted messages including the new enqueued proposal
-                if let Some(value) = self.proposer.mark_proposal_finalized(r.slot) {
-                    self.proposer.enqueue_client_request(&value);
-                    for prop in self.proposals_to_accept() {
-                        let accept_result = self.accept_phase(
-                            prop.value.clone(),
-                            prop.slot,
-                            prop.ballot,
-                            vec![], // no initial accepts
-                        );
-                        if let AcceptResult::IsEventDriven = accept_result {
-                            // OK, keep going
-                        } else {
-                            logger::log_error(
-                                "[Proposer Agent] Run loop is only supporting event driven.",
-                            );
-                            panic!("accept_commit only supports event-driven accepts");
-                        }
-                    }
-                }
-            }
-        }
->>>>>>> 888094c2
+        for result in &executed.results {
+            // Try to finalize proposal once
+            if let Some(value) = self.proposer.mark_proposal_finalized(result.slot) {
+                if let Some(cmd_res) = result.cmd_result.clone() {
+                    // Normal case: generate client response
+                    let resp = ClientResponse {
+                        client_id: value.client_id.clone(),
+                        client_seq: value.client_seq,
+                        success: true,
+                        command_result: Some(cmd_res),
+                    };
+                    self.client_responses
+                        .borrow_mut()
+                        .insert(result.slot, resp.clone());
+
+                    logger::log_info(&format!(
+                        "[Proposer Agent] Created ClientResponse for slot {}",
+                        result.slot
+                    ));
+                } else {
+                    // No-op case: reenqueue value
+                    self.proposer.enqueue_prioritized_request(&value);
+                }
+            }
+        }
     }
 
     fn retry_learn(&self, slot: Slot) {
@@ -801,7 +735,6 @@
                     let result = self.process_accepted(slot, accepted_list);
                     self.handle_accept_result(slot, result);
                 }
-
                 NetworkMessage {
                     sender: self.node.clone(),
                     payload: MessagePayload::Ignore,
@@ -932,7 +865,7 @@
             // TODO: Could actually batch here, not send out on at a time but rather a batch of 10
             PaxosPhase::AcceptCommit => {
                 logger::log_debug("[Proposer Agent] Run loop: AcceptCommit phase.");
-                return self.accept_commit();
+                self.accept_commit()
                 //* The event driven design handles the rest, unless we want to move distinguished learner logic here. No :) */
             }
             PaxosPhase::Stop => None,  // TODO
