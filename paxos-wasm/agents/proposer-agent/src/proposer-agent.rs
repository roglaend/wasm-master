--- conflicted
+++ resolved
@@ -54,10 +54,6 @@
     promises: RefCell<BTreeMap<Ballot, HashMap<u64, Promise>>>,
     in_flight_accepted: RefCell<BTreeMap<Slot, HashMap<u64, Accepted>>>, //* Per slot accepted per sender */
     client_responses: RefCell<BTreeMap<Slot, ClientResponse>>,
-<<<<<<< HEAD
-
-=======
->>>>>>> 4da9668a
     adu: Cell<u64>,
 
     last_prepare_start: Cell<Option<Instant>>,
@@ -413,7 +409,7 @@
         match proposer.load_state() {
             Ok(_) => logger::log_info("[Proposer Agent] Loaded state successfully."),
             Err(e) => logger::log_warn(&format!(
-                "[Proposer Agent] Failed to load state. Ignore if no state saved: {}",
+                "[Proposer Agent] Failed to load state. Ignore if first startup: {}",
                 e
             )),
         }
@@ -452,10 +448,6 @@
             client_responses: RefCell::new(BTreeMap::new()),
             adu: Cell::new(0),
             batch_size,
-<<<<<<< HEAD
-            test_skip_slot: Cell::new(10),
-=======
->>>>>>> 4da9668a
         }
     }
 
