use std::cell::RefCell;
use std::collections::HashMap;
use std::net::SocketAddr;

use wasi::io::streams::{InputStream, OutputStream, StreamError};
use wasi::sockets::instance_network::instance_network;
use wasi::sockets::network::{IpAddressFamily, IpSocketAddress, Ipv4SocketAddress};
use wasi::sockets::tcp::{ErrorCode as TcpErrorCode, TcpSocket};
use wasi::sockets::tcp_create_socket::create_tcp_socket;

mod bindings {
    wit_bindgen::generate!({
        path: "../../shared/wit",
        world: "network-client-world",
        additional_derives: [PartialEq, Clone],
    });
}
bindings::export!(TcpClient with_types_in bindings);

use bindings::exports::paxos::default::network_client::{Guest, GuestNetworkClientResource};
use bindings::paxos::default::network_types::NetworkMessage;
use bindings::paxos::default::paxos_types::Node;
use bindings::paxos::default::serializer;

/// Simple struct to hold our streams and keep the socket alive
struct Connection {
    socket: TcpSocket,
    input: InputStream,
    output: OutputStream,
}

/// The stateful resource: one Connection + buffer per peer address
struct TcpClientResource {
    conns: RefCell<HashMap<String, Connection>>,
    bufs: RefCell<HashMap<String, Vec<u8>>>,
}

impl TcpClientResource {
    /// If we don’t yet have a conn to `addr`, open one and insert an empty buffer.
    fn ensure_conn(&self, addr: &str) -> Result<(), TcpErrorCode> {
        if !self.conns.borrow().contains_key(addr) {
            let (socket, input, output) = create_client_socket(addr)?;
            self.conns.borrow_mut().insert(
                addr.to_string(),
                Connection {
                    socket,
                    input,
                    output,
                },
            );
            self.bufs.borrow_mut().insert(addr.to_string(), Vec::new());
        }
        Ok(())
    }
}

/// Our TCP client component.
struct TcpClient;

impl Guest for TcpClient {
    type NetworkClientResource = TcpClientResource;
}

impl GuestNetworkClientResource for TcpClientResource {
    fn new() -> Self {
        Self {
            conns: RefCell::new(HashMap::new()),
            bufs: RefCell::new(HashMap::new()),
        }
    }

    // TODO
    fn send_message(&self, nodes: Vec<Node>, message: NetworkMessage) -> Vec<NetworkMessage> {
        let msg_bytes = serializer::serialize(&message);
        let mut replies = Vec::new();

        // 1) Send on each connection (creating it if needed)
        for node in &nodes {
            let addr = &node.address;
            if let Err(e) = self.ensure_conn(addr) {
                // logger::log_warn(&format!("[TCP Client] connect {} failed: {:?}", addr, e));
                eprintln!("[TCP Client] connect {} failed: {:?}", addr, e);
                continue;
            }
            let mut conns = self.conns.borrow_mut();
            let conn = conns.get_mut(addr).unwrap();
            if conn.output.blocking_write_and_flush(&msg_bytes).is_err() {
                // logger::log_warn(&format!("[TCP Client] write to {} failed", addr));
                eprintln!("[TCP Client] write to {} failed", addr);
            }
        }

        // 2) Read from each connection and frame‐decode
        let mut conns = self.conns.borrow_mut();
        let mut bufs = self.bufs.borrow_mut();
        for node in &nodes {
            let addr = &node.address;
            if let Some(conn) = conns.get_mut(addr) {
                if let Ok(chunk) = conn.input.read(65536) {
                    if !chunk.is_empty() {
                        let buf = bufs.get_mut(addr).unwrap();
                        buf.extend_from_slice(&chunk);

                        // pull out all complete 4-byte-len prefixed frames
                        let mut offset = 0;
                        while buf.len() >= offset + 4 {
                            let len =
                                u32::from_be_bytes(buf[offset..offset + 4].try_into().unwrap())
                                    as usize;
                            if buf.len() < offset + 4 + len {
                                break;
                            }

                            // reattach header so our serializer can parse
                            let mut frame = (len as u32).to_be_bytes().to_vec();
                            frame.extend_from_slice(&buf[offset + 4..offset + 4 + len]);
                            offset += 4 + len;

                            let msg: NetworkMessage = serializer::deserialize(&frame);
                            replies.push(msg);
                        }

                        if offset > 0 {
                            buf.drain(0..offset);
                        }
                    }
                }
            }
        }

        replies
    }

    fn send_message_forget(&self, nodes: Vec<Node>, message: NetworkMessage) {
        let msg_bytes = serializer::serialize(&message);

        for node in &nodes {
            let addr = &node.address;

            if let Err(e) = self.ensure_conn(addr) {
                // logger::log_warn(&format!("[TCP Client] connect {} failed: {:?}", addr, e));
                eprintln!("[TCP Client] connect {} failed: {:?}", addr, e);
                continue;
            }
<<<<<<< HEAD
            let mut conns = self.conns.borrow_mut();
            let conn = conns.get_mut(addr).unwrap();
            if conn.output.blocking_write_and_flush(&msg_bytes).is_err() {
                // logger::log_warn(&format!("[TCP Client] write to {} failed (forget)", addr));
                eprintln!("[TCP Client] write to {} failed (forget)", addr);
=======

            let mut remove = false;
            {
                let mut conns = self.conns.borrow_mut();
                if let Some(conn) = conns.get_mut(addr) {
                    match conn.output.blocking_write_and_flush(&msg_bytes) {
                        Ok(()) => {}

                        Err(StreamError::Closed) => {
                            logger::log_error(&format!(
                                "[TCP Client] stream closed on {}; dropping connection",
                                addr
                            ));
                            remove = true;
                        }

                        Err(StreamError::LastOperationFailed(err)) => {
                            logger::log_error(&format!(
                                "[TCP Client] write+flush error on {}: {:?}; dropping connection",
                                addr, err
                            ));
                            remove = true;
                        }
                    }
                }
            }

            // Evict the broken connection so next time we reconnect
            if remove {
                self.conns.borrow_mut().remove(addr);
                self.bufs.borrow_mut().remove(addr);
>>>>>>> d182a6cb
            }
        }
    }
}

fn create_client_socket(
    socket_addr_str: &str,
) -> Result<(TcpSocket, InputStream, OutputStream), TcpErrorCode> {
    let network = instance_network();
    let socket = create_tcp_socket(IpAddressFamily::Ipv4)?;
    let std_addr: SocketAddr = socket_addr_str.parse().expect("invalid address");

    let remote = if let SocketAddr::V4(v4) = std_addr {
        let oct = v4.ip().octets();
        IpSocketAddress::Ipv4(Ipv4SocketAddress {
            address: (oct[0], oct[1], oct[2], oct[3]),
            port: v4.port(),
        })
    } else {
        panic!("only IPv4 supported");
    };

    socket.start_connect(&network, remote)?;
    socket.subscribe().block();
    let (input, output) = socket.finish_connect()?;
    Ok((socket, input, output))
}<|MERGE_RESOLUTION|>--- conflicted
+++ resolved
@@ -138,17 +138,9 @@
             let addr = &node.address;
 
             if let Err(e) = self.ensure_conn(addr) {
-                // logger::log_warn(&format!("[TCP Client] connect {} failed: {:?}", addr, e));
-                eprintln!("[TCP Client] connect {} failed: {:?}", addr, e);
+                logger::log_warn(&format!("[TCP Client] connect {} failed: {:?}", addr, e));
                 continue;
             }
-<<<<<<< HEAD
-            let mut conns = self.conns.borrow_mut();
-            let conn = conns.get_mut(addr).unwrap();
-            if conn.output.blocking_write_and_flush(&msg_bytes).is_err() {
-                // logger::log_warn(&format!("[TCP Client] write to {} failed (forget)", addr));
-                eprintln!("[TCP Client] write to {} failed (forget)", addr);
-=======
 
             let mut remove = false;
             {
@@ -180,7 +172,6 @@
             if remove {
                 self.conns.borrow_mut().remove(addr);
                 self.bufs.borrow_mut().remove(addr);
->>>>>>> d182a6cb
             }
         }
     }
