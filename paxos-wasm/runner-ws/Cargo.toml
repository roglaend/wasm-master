[package]
edition = "2024"
name = "runners-ws"
version = "0.1.0"

[dependencies]
<<<<<<< HEAD
base64 = "0.21"
=======
>>>>>>> d182a6cb
clap = {version = "4.5", features = ["derive"]}
dashmap = "5"
futures = "0.3"
once_cell = "1"
tempfile = "3"
<<<<<<< HEAD
tokio = {version = "1", features = ["rt-multi-thread", "macros", "full"]}
=======
tokio = {version = "1", features = ["rt-multi-thread", "macros", "signal"]}
>>>>>>> d182a6cb
tracing = "0.1"
tracing-subscriber = {version = "0.3", features = ["env-filter"]}
wasmtime = "31"
wasmtime-wasi = "31"
yaml-rust = "0.4"

[build-dependencies]
agents = {path = "../agents"}
network-ws = {path = "../network-ws"}
paxos-wasm-utils = {path = "../shared/utils"}
runners = {path = "../runners"}<|MERGE_RESOLUTION|>--- conflicted
+++ resolved
@@ -4,20 +4,13 @@
 version = "0.1.0"
 
 [dependencies]
-<<<<<<< HEAD
 base64 = "0.21"
-=======
->>>>>>> d182a6cb
 clap = {version = "4.5", features = ["derive"]}
 dashmap = "5"
 futures = "0.3"
 once_cell = "1"
 tempfile = "3"
-<<<<<<< HEAD
-tokio = {version = "1", features = ["rt-multi-thread", "macros", "full"]}
-=======
 tokio = {version = "1", features = ["rt-multi-thread", "macros", "signal"]}
->>>>>>> d182a6cb
 tracing = "0.1"
 tracing-subscriber = {version = "0.3", features = ["env-filter"]}
 wasmtime = "31"
