<<<<<<< HEAD
use crate::bindings::paxos::default::network_types::{Heartbeat, MessagePayload, NetworkMessage};
=======
use crate::bindings::paxos::default::network_types::{MessagePayload, NetworkMessage};
>>>>>>> ed2deb1d
use crate::bindings::paxos::default::paxos_types::{
    Accept, Accepted, ClientResponse, CmdResult, ExecuteResult, Executed, KvPair, Learn, Node,
    Operation, PValue, PaxosRole, Prepare, Promise, RetryLearns, Value,
};

pub trait HostSerializer {
    fn serialize(message: NetworkMessage) -> Vec<u8>;
    fn deserialize(bytes: Vec<u8>) -> Result<NetworkMessage, String>;
}

/// Native Rust implementation of the Serializer

#[derive(Clone)]
pub struct MyHostSerializer;

impl HostSerializer for MyHostSerializer {
    fn serialize(message: NetworkMessage) -> Vec<u8> {
        let sender_str = serialize_node(&message.sender);
        let payload_str = serialize_message_payload(&message.payload);
        let formatted = format!("sender={}||payload={}", sender_str, payload_str);
        let payload_bytes = formatted.into_bytes();

        let len: u32 = payload_bytes.len().try_into().expect("Message too long");
        let mut out = Vec::with_capacity(4 + payload_bytes.len());
        out.extend_from_slice(&len.to_be_bytes());
        out.extend_from_slice(&payload_bytes);
        out
    }

    fn deserialize(serialized: Vec<u8>) -> Result<NetworkMessage, String> {
        try_deserialize(serialized)
    }
}

fn try_deserialize(serialized: Vec<u8>) -> Result<NetworkMessage, String> {
    if serialized.len() < 4 {
        return Err("Serialized message too short to contain length prefix".to_string());
    }

    // Extract the first 4 bytes and convert them to u32.
    let len_bytes: [u8; 4] = serialized[0..4]
        .try_into()
        .map_err(|_| "Failed to extract length prefix".to_string())?;
    let expected_len = u32::from_be_bytes(len_bytes) as usize;

    // Check that the remaining bytes match the expected length.
    let payload_bytes = &serialized[4..];
    if payload_bytes.len() != expected_len {
        return Err(format!(
            "Expected message length {}, but got {}",
            expected_len,
            payload_bytes.len()
        ));
    }

    // Convert the payload bytes into a String.
    let serialized_string = String::from_utf8(payload_bytes.to_vec())
        .map_err(|_| "Invalid UTF-8 sequence in payload".to_string())?;

    // Split the payload string on our chosen delimiter.
    let parts: Vec<&str> = serialized_string.split("||").collect();
    if parts.len() != 2 {
        return Err("Invalid serialized message format".to_string());
    }
    let sender_str = parts[0]
        .strip_prefix("sender=")
        .ok_or("Missing sender prefix".to_string())?;
    let payload_str = parts[1]
        .strip_prefix("payload=")
        .ok_or("Missing payload prefix".to_string())?;

    // Deserialize the individual components.
    let sender =
        deserialize_node(sender_str).map_err(|_| "Failed to deserialize node".to_string())?;
    let payload = deserialize_message_payload(payload_str)
        .map_err(|e| format!("Failed to deserialize payload: {}", e))?;

    Ok(NetworkMessage { sender, payload })
}

fn serialize_node(n: &Node) -> String {
    let role_str = match n.role {
        PaxosRole::Proposer => "proposer",
        PaxosRole::Acceptor => "acceptor",
        PaxosRole::Learner => "learner",
        PaxosRole::Client => "client",
        PaxosRole::Coordinator => "coordinator",
    };
    format!(
        "node_id:{},address:{},role:{}",
        n.node_id, n.address, role_str
    )
}
/// Deserialize a Node
fn deserialize_node(s: &str) -> Result<Node, &'static str> {
    let mut node_id = None;
    let mut address = None;
    let mut role = None;

    for part in s.split(',') {
        let mut kv = part.splitn(2, ':');
        match (kv.next(), kv.next()) {
            (Some("node_id"), Some(v)) => node_id = v.parse().ok(),
            (Some("address"), Some(v)) => address = Some(v.to_string()),
            (Some("role"), Some(v)) => {
                role = Some(match v {
                    "proposer" => PaxosRole::Proposer,
                    "acceptor" => PaxosRole::Acceptor,
                    "learner" => PaxosRole::Learner,
                    "client" => PaxosRole::Client,
                    "coordinator" => PaxosRole::Coordinator,
                    _ => return Err("unknown role"),
                });
            }
            _ => {}
        }
    }

    match (node_id, address, role) {
        (Some(id), Some(addr), Some(r)) => Ok(Node {
            node_id: id,
            address: addr,
            role: r,
        }),
        _ => Err("missing node_id, address, or role"),
    }
}

fn serialize_cmd_result(cr: &CmdResult) -> String {
    match cr {
        CmdResult::NoOp => "no-op".into(),
        CmdResult::CmdValue(None) => "cmd-value:none".into(),
        CmdResult::CmdValue(Some(v)) => format!("cmd-value:{}", v),
    }
}

fn deserialize_cmd_result(s: &str) -> Result<CmdResult, &'static str> {
    if s == "no-op" {
        Ok(CmdResult::NoOp)
    } else if let Some(rest) = s.strip_prefix("cmd-value:") {
        // "cmd-value:none" or "cmd-value:<some>"
        if rest == "none" {
            Ok(CmdResult::CmdValue(None))
        } else {
            Ok(CmdResult::CmdValue(Some(rest.to_string())))
        }
    } else {
        Err("bad cmd-result")
    }
}

/// Serialize a MessagePayload to a simple comma-delimited string.
fn serialize_message_payload(mp: &MessagePayload) -> String {
    match mp {
        MessagePayload::Ignore => "ignore".into(),
        MessagePayload::ClientRequest(cr) => {
            let v = &cr; // TODO: Change back to ClientRequest if needed.
            let op = v
                .command
                .as_ref()
                .map_or("none".into(), |o| serialize_operation(o));
            format!(
                "client-request,client_id:{},client_seq:{},op:{}",
                v.client_id, v.client_seq, op
            )
        }
        MessagePayload::ClientResponse(cr) => {
            let result = serialize_cmd_result(&cr.command_result);
            format!(
                "client-response,client_id:{},client_seq:{},success:{},result:{}",
                cr.client_id, cr.client_seq, cr.success, result
            )
        }
        MessagePayload::Prepare(p) => {
            format!("prepare,slot:{},ballot:{}", p.slot, p.ballot)
        }
        MessagePayload::Promise(pr) => {
            // turn each PValue into a mini-record "slot:…,ballot:…,client_id:…,client_seq:…,op:…"
            let accepted_entries = pr
                .accepted
                .iter()
                .map(|pv| {
                    // unwrap the Option<Value> inside the p-value
                    let (cid, cseq, op) = if let Some(v) = &pv.value {
                        let op = v
                            .command
                            .as_ref()
                            .map_or("none".into(), |o| serialize_operation(o));

                        (v.client_id.clone(), v.client_seq, op)
                    } else {
                        // no prior accepted value
                        ("unknown".into(), 0, "none".into())
                    };
                    format!(
                        "slot:{},ballot:{},client_id:{},client_seq:{},op:{}",
                        pv.slot, pv.ballot, cid, cseq, op
                    )
                })
                .collect::<Vec<_>>()
                .join("|");

            if accepted_entries.is_empty() {
                // no prior accepts
                format!("promise,slot:{},ballot:{}", pr.slot, pr.ballot)
            } else {
                // embed as a bracketed list
                format!(
                    "promise,slot:{},ballot:{},accepted:[{}]",
                    pr.slot, pr.ballot, accepted_entries
                )
            }
        }
        MessagePayload::Accept(a) => {
            let v = &a.value;
            let op = v
                .command
                .as_ref()
                .map_or("none".into(), |o| serialize_operation(o));
            format!(
                "accept,slot:{},ballot:{},client_id:{},client_seq:{},op:{}",
                a.slot, a.ballot, v.client_id, v.client_seq, op
            )
        }
        MessagePayload::Accepted(a) => {
            format!(
                "accepted,slot:{},ballot:{},success:{}",
                a.slot, a.ballot, a.success
            )
        }
        MessagePayload::Learn(l) => {
            let v = &l.value;
            let op = v
                .command
                .as_ref()
                .map_or("none".into(), |o| serialize_operation(o));
            format!(
                "learn,slot:{},client_id:{},client_seq:{},op:{}",
                l.slot, v.client_id, v.client_seq, op
            )
        }
<<<<<<< HEAD
        MessagePayload::Heartbeat(h) => {
            let sender_str = serialize_node(&h.sender);
            format!("heartbeat,sender:{},timestamp:{}", sender_str, h.timestamp)
        }
        MessagePayload::RetryLearns(retries) => {
            let slots = retries
                .slots
                .iter()
                .map(|s| s.to_string())
                .collect::<Vec<_>>()
                .join("|");
            format!("retry-learn,slots:{}", slots)
        }
=======
        MessagePayload::Heartbeat => "heartbeat".into(),
        MessagePayload::RetryLearn(slot) => format!("retry-learn,{}", slot),
>>>>>>> ed2deb1d
        MessagePayload::Executed(exec) => {
            let entries = exec
                .results
                .iter()
                .map(|r| {
                    let v = &r.value;
                    let op = v
                        .command
                        .as_ref()
                        .map_or("none".into(), |o| serialize_operation(o));
                    let result = serialize_cmd_result(&r.cmd_result);
                    format!(
                        "slot:{},client_id:{},client_seq:{},op:{},success:{},result:{}",
                        r.slot, v.client_id, v.client_seq, op, r.success, result
                    )
                })
                .collect::<Vec<_>>()
                .join("|");

            format!("executed,adu:{},results:[{}]", exec.adu, entries)
        }
        MessagePayload::Benchmark(b) => {
            format!(
                "benchmark,send_timestamp:{},payload:{}",
                b.send_timestamp, b.payload
            )
        }
    }
}

/// Deserialize MessagePayload.
fn deserialize_message_payload(s: &str) -> Result<MessagePayload, &'static str> {
    let parts: Vec<&str> = s.split(',').collect();
    if parts.is_empty() {
        return Err("empty payload");
    }
    // logger::log_debug(&format!(
    //     "[Serializer] Message payload to deserialize: {}",
    //     s
    // ));
    match parts[0] {
        "ignore" => Ok(MessagePayload::Ignore),
        "client-request" => {
            let mut client_id = None;
            let mut client_seq = None;
            let mut op = None;
            for part in &parts[1..] {
                let mut kv = part.splitn(2, ':');
                match (kv.next(), kv.next()) {
                    (Some("client_id"), Some(v)) => client_id = v.parse().ok(),
                    (Some("client_seq"), Some(v)) => client_seq = v.parse().ok(),
                    (Some("op"), Some(v)) => op = Some(v.to_string()),
                    _ => {}
                }
            }
            if let (Some(cid), Some(cseq), Some(op)) = (client_id, client_seq, op) {
                let cmd = if op == "none" {
                    None
                } else {
                    // parse Operation from its Debug string
                    Some(deserialize_operation(&op).map_err(|_| "bad op")?)
                };
                let v = Value {
                    command: cmd,
                    client_id: cid,
                    client_seq: cseq,
                };
                Ok(MessagePayload::ClientRequest(v)) // TODO: Change back to ClientRequest if needed
            } else {
                Err("bad client-request")
            }
        }
        "client-response" => {
            let mut client_id = None;
            let mut client_seq = None;
            let mut success = None;
            let mut result = None;
            for part in &parts[1..] {
                let mut kv = part.splitn(2, ':');
                match (kv.next(), kv.next()) {
                    (Some("client_id"), Some(v)) => client_id = Some(v.to_string()),
                    (Some("client_seq"), Some(v)) => client_seq = v.parse().ok(),
                    (Some("success"), Some(v)) => success = v.parse().ok(),
                    (Some("result"), Some(v)) => result = Some(v.to_string()),
                    _ => {}
                }
            }
            if let (Some(cid), Some(cseq), Some(suc), Some(res_s)) =
                (client_id, client_seq, success, result)
            {
                let cmd_result = deserialize_cmd_result(&res_s)?;
                Ok(MessagePayload::ClientResponse(ClientResponse {
                    client_id: cid,
                    client_seq: cseq,
                    success: suc,
                    command_result: cmd_result,
                }))
            } else {
                Err("bad client-response")
            }
        }
        "prepare" => {
            let mut slot = None;
            let mut ballot = None;
            for p in &parts[1..] {
                let mut kv = p.splitn(2, ':');
                match (kv.next(), kv.next()) {
                    (Some("slot"), Some(v)) => slot = v.parse().ok(),
                    (Some("ballot"), Some(v)) => ballot = v.parse().ok(),
                    _ => {}
                }
            }
            if let (Some(s), Some(b)) = (slot, ballot) {
                Ok(MessagePayload::Prepare(Prepare { slot: s, ballot: b }))
            } else {
                Err("bad prepare")
            }
        }
        "promise" => {
            // full raw string
            let raw = s;

            // first, pull out an accepted-list if present
            let mut accepted = Vec::new();
            let (hdr, list_str) = if let Some(start) = raw.find("accepted:[") {
                let hdr = &raw[..start]; // e.g. "promise,slot:5,ballot:10,"
                let inner_start = start + "accepted:[".len();
                let inner_end = raw[inner_start..]
                    .find(']')
                    .ok_or("malformed promise accepted list")?
                    + inner_start;
                let list = &raw[inner_start..inner_end]; // e.g. "slot:3,ballot:8,client_id:7,client_seq:42,op:get(\"foo\")|…"
                (hdr, Some(list))
            } else {
                (raw, None)
            };

            // parse slot & ballot from the header
            let mut slot = None;
            let mut ballot = None;
            for part in hdr.split(',').skip(1) {
                let mut kv = part.splitn(2, ':');
                match (kv.next(), kv.next()) {
                    (Some("slot"), Some(v)) => slot = v.parse().ok(),
                    (Some("ballot"), Some(v)) => ballot = v.parse().ok(),
                    _ => {}
                }
            }
            // if there is an accepted list, parse each `entry1|entry2|…`
            if let Some(list) = list_str {
                for entry in list.split('|') {
                    let mut es = None;
                    let mut eb = None;
                    let mut cid = None;
                    let mut cseq = None;
                    let mut op = None;

                    for field in entry.split(',') {
                        let mut kv = field.splitn(2, ':');
                        match (kv.next(), kv.next()) {
                            (Some("slot"), Some(v)) => es = v.parse().ok(),
                            (Some("ballot"), Some(v)) => eb = v.parse().ok(),
                            (Some("client_id"), Some(v)) => cid = v.parse().ok(),
                            (Some("client_seq"), Some(v)) => cseq = v.parse().ok(),
                            (Some("op"), Some(v)) => op = Some(v.to_string()),
                            _ => {}
                        }
                    }

                    if let (Some(es), Some(eb), Some(cid), Some(cseq), Some(opstr)) =
                        (es, eb, cid, cseq, op)
                    {
                        // parse the op (or treat `none` as no-value)
                        let val = if opstr == "none" {
                            None
                        } else {
                            let oper = deserialize_operation(&opstr)
                                .map_err(|_| "bad op in promise.accepted")?;
                            Some(Value {
                                command: Some(oper),
                                client_id: cid,
                                client_seq: cseq,
                            })
                        };

                        accepted.push(PValue {
                            slot: es,
                            ballot: eb,
                            value: val,
                        });
                    }
                }
            }
            // finally, construct the Promise
            if let (Some(s), Some(b)) = (slot, ballot) {
                Ok(MessagePayload::Promise(Promise {
                    slot: s,
                    ballot: b,
                    accepted, // possibly empty
                }))
            } else {
                Err("bad promise")
            }
        }
        "accept" => {
            let mut slot = None;
            let mut ballot = None;
            let mut client_id = None;
            let mut client_seq = None;
            let mut op = None;
            for p in &parts[1..] {
                let mut kv = p.splitn(2, ':');
                match (kv.next(), kv.next()) {
                    (Some("slot"), Some(v)) => slot = v.parse().ok(),
                    (Some("ballot"), Some(v)) => ballot = v.parse().ok(),
                    (Some("client_id"), Some(v)) => client_id = v.parse().ok(),
                    (Some("client_seq"), Some(v)) => client_seq = v.parse().ok(),
                    (Some("op"), Some(v)) => op = Some(v.to_string()),
                    _ => {}
                }
            }
            if let (Some(s), Some(b), Some(cid), Some(cseq), Some(op)) =
                (slot, ballot, client_id, client_seq, op)
            {
                let cmd = if op == "none" {
                    None
                } else {
                    Some(deserialize_operation(&op).map_err(|_| "bad op")?)
                };
                let v = Value {
                    command: cmd,
                    client_id: cid,
                    client_seq: cseq,
                };
                Ok(MessagePayload::Accept(Accept {
                    slot: s,
                    ballot: b,
                    value: v,
                }))
            } else {
                Err("bad accept")
            }
        }

        "accepted" => {
            let mut slot = None;
            let mut ballot = None;
            let mut success = None;
            for p in &parts[1..] {
                let mut kv = p.splitn(2, ':');
                match (kv.next(), kv.next()) {
                    (Some("slot"), Some(v)) => slot = v.parse().ok(),
                    (Some("ballot"), Some(v)) => ballot = v.parse().ok(),
                    (Some("success"), Some(v)) => success = v.parse().ok(),
                    _ => {}
                }
            }
            if let (Some(s), Some(b), Some(suc)) = (slot, ballot, success) {
                Ok(MessagePayload::Accepted(Accepted {
                    slot: s,
                    ballot: b,
                    success: suc,
                }))
            } else {
                Err("bad accepted")
            }
        }

        "learn" => {
            let mut slot = None;
            let mut client_id = None;
            let mut client_seq = None;
            let mut op = None;
            for p in &parts[1..] {
                let mut kv = p.splitn(2, ':');
                match (kv.next(), kv.next()) {
                    (Some("slot"), Some(v)) => slot = v.parse().ok(),
                    (Some("client_id"), Some(v)) => client_id = v.parse().ok(),
                    (Some("client_seq"), Some(v)) => client_seq = v.parse().ok(),
                    (Some("op"), Some(v)) => op = Some(v.to_string()),
                    _ => {}
                }
            }
            if let (Some(s), Some(cid), Some(cseq), Some(op)) = (slot, client_id, client_seq, op) {
                let cmd = if op == "none" {
                    None
                } else {
                    Some(deserialize_operation(&op).map_err(|_| "bad op")?)
                };
                let v = Value {
                    command: cmd,
                    client_id: cid,
                    client_seq: cseq,
                };
                Ok(MessagePayload::Learn(Learn { slot: s, value: v }))
            } else {
                Err("bad learn")
            }
        }

        "heartbeat" => Ok(MessagePayload::Heartbeat),

        "retry-learn" => {
            // expect exactly one more part: "slots:3|4|5"
            if parts.len() == 2 && parts[1].starts_with("slots:") {
                let list = &parts[1]["slots:".len()..];
                let mut slots = Vec::new();
                for tok in list.split('|') {
                    let slot = tok.parse::<u64>().map_err(|_| "bad slot")?;
                    slots.push(slot);
                }
                Ok(MessagePayload::RetryLearns(RetryLearns { slots }))
            } else {
                Err("bad retry-learn")
            }
        }

        "executed" => {
            // full raw payload string
            let raw = s;

            // 1) Split off the results list if present
            let (hdr, list_str_opt) = if let Some(start) = raw.find("results:[") {
                let hdr = &raw[..start]; // e.g. "executed,adu:5,"
                let inner_start = start + "results:[".len();
                let inner_end = raw[inner_start..]
                    .find(']')
                    .ok_or("malformed executed results list")?
                    + inner_start;
                let list = &raw[inner_start..inner_end]; // e.g. "slot:3,client_id:7,...|slot:4,..."
                (hdr, Some(list))
            } else {
                (raw, None)
            };

            // 2) Parse the ADU from the header
            let mut adu: Option<u64> = None;
            for part in hdr.split(',').skip(1) {
                let mut kv = part.splitn(2, ':');
                if let (Some("adu"), Some(v)) = (kv.next(), kv.next()) {
                    adu = v.parse().ok();
                }
            }

            // 3) Parse each execute-result entry
            let mut results = Vec::new();
            if let Some(list_str) = list_str_opt {
                for entry in list_str.split('|') {
                    let mut slot = None;
                    let mut client_id = None;
                    let mut client_seq = None;
                    let mut op_str = None;
                    let mut success = None;
                    let mut res_str = None;

                    for field in entry.split(',') {
                        let mut kv = field.splitn(2, ':');
                        match (kv.next(), kv.next()) {
                            (Some("slot"), Some(v)) => slot = v.parse().ok(),
                            (Some("client_id"), Some(v)) => client_id = v.parse().ok(),
                            (Some("client_seq"), Some(v)) => client_seq = v.parse().ok(),
                            (Some("op"), Some(v)) => op_str = Some(v.to_string()),
                            (Some("success"), Some(v)) => success = v.parse().ok(),
                            (Some("result"), Some(v)) => res_str = Some(v.to_string()),
                            _ => {}
                        }
                    }

                    if let (Some(s), Some(cid), Some(cseq), Some(op_s), Some(suc), Some(res_s)) =
                        (slot, client_id, client_seq, op_str, success, res_str)
                    {
                        // parse the operation
                        let cmd = if op_s == "none" {
                            None
                        } else {
                            Some(deserialize_operation(&op_s).map_err(|_| "bad op")?)
                        };

                        let val = Value {
                            command: cmd,
                            client_id: cid,
                            client_seq: cseq,
                        };

                        // parse the command result
                        let cmd_res = deserialize_cmd_result(&res_s)?;

                        results.push(ExecuteResult {
                            value: val,
                            slot: s,
                            success: suc,
                            cmd_result: cmd_res,
                        });
                    }
                }
            }

            // 4) Construct the final Executed record
            if let Some(adu) = adu {
                Ok(MessagePayload::Executed(Executed { results, adu }))
            } else {
                Err("bad executed payload")
            }
        }
        "benchmark" => {
            let mut send_timestamp = None;
            let mut payload_str = None;

            for part in &parts[1..] {
                let mut kv = part.splitn(2, ':');
                match (kv.next(), kv.next()) {
                    (Some("send_timestamp"), Some(v)) => send_timestamp = v.parse().ok(),
                    (Some("payload"), Some(v)) => payload_str = Some(v.to_string()),
                    _ => {}
                }
            }

            if let (Some(ts), Some(p)) = (send_timestamp, payload_str) {
                Ok(MessagePayload::Benchmark(
                    crate::bindings::paxos::default::network_types::Benchmark {
                        send_timestamp: ts,
                        payload: p,
                    },
                ))
            } else {
                Err("bad benchmark message")
            }
        }

        _ => Err("unknown payload"),
    }
}

/// Turn an Operation into exactly the string your parser can read back.
fn serialize_operation(op: &Operation) -> String {
    match op {
        Operation::Get(key) => format!("get(\"{}\")", key),
        Operation::Remove(key) => format!("remove(\"{}\")", key),
        Operation::Set(KvPair { key, value }) => {
            format!("set(\"{}\",\"{}\")", key, value)
        }
        Operation::Clear => "clear".into(),
        Operation::Demo => "demo".into(),
    }
}

/// Helper: parse debug-style ops:
///  - get("foo")
///  - set("foo","bar")
///  - remove("foo")
///  - clear
///  - demo
fn deserialize_operation(op_str: &str) -> Result<Operation, &'static str> {
    if op_str == "none" {
        return Err("none");
    }
    // get("key")
    if let Some(arg) = op_str
        .strip_prefix("get(\"")
        .and_then(|s| s.strip_suffix("\")"))
    {
        return Ok(Operation::Get(arg.to_string()));
    }
    // remove("key")
    if let Some(arg) = op_str
        .strip_prefix("remove(\"")
        .and_then(|s| s.strip_suffix("\")"))
    {
        return Ok(Operation::Remove(arg.to_string()));
    }
    // set("key","value")
    if let Some(inner) = op_str
        .strip_prefix("set(")
        .and_then(|s| s.strip_suffix(")"))
    {
        // inner == "\"key\",\"value\""
        if let Some(stripped) = inner.strip_prefix('"').and_then(|s| s.strip_suffix('"')) {
            let parts: Vec<&str> = stripped.split("\",\"").collect();
            if parts.len() == 2 {
                return Ok(Operation::Set(KvPair {
                    key: parts[0].to_string(),
                    value: parts[1].to_string(),
                }));
            }
        }
    }
    // clear
    if op_str == "clear" {
        return Ok(Operation::Clear);
    }
    // demo
    if op_str == "demo" {
        return Ok(Operation::Demo);
    }
    Err("unknown op")
}<|MERGE_RESOLUTION|>--- conflicted
+++ resolved
@@ -1,8 +1,4 @@
-<<<<<<< HEAD
-use crate::bindings::paxos::default::network_types::{Heartbeat, MessagePayload, NetworkMessage};
-=======
 use crate::bindings::paxos::default::network_types::{MessagePayload, NetworkMessage};
->>>>>>> ed2deb1d
 use crate::bindings::paxos::default::paxos_types::{
     Accept, Accepted, ClientResponse, CmdResult, ExecuteResult, Executed, KvPair, Learn, Node,
     Operation, PValue, PaxosRole, Prepare, Promise, RetryLearns, Value,
@@ -244,11 +240,7 @@
                 l.slot, v.client_id, v.client_seq, op
             )
         }
-<<<<<<< HEAD
-        MessagePayload::Heartbeat(h) => {
-            let sender_str = serialize_node(&h.sender);
-            format!("heartbeat,sender:{},timestamp:{}", sender_str, h.timestamp)
-        }
+        MessagePayload::Heartbeat => "heartbeat".into(),
         MessagePayload::RetryLearns(retries) => {
             let slots = retries
                 .slots
@@ -256,12 +248,8 @@
                 .map(|s| s.to_string())
                 .collect::<Vec<_>>()
                 .join("|");
-            format!("retry-learn,slots:{}", slots)
-        }
-=======
-        MessagePayload::Heartbeat => "heartbeat".into(),
-        MessagePayload::RetryLearn(slot) => format!("retry-learn,{}", slot),
->>>>>>> ed2deb1d
+            format!("retry-learns,slots:{}", slots)
+        }
         MessagePayload::Executed(exec) => {
             let entries = exec
                 .results
@@ -564,7 +552,7 @@
 
         "heartbeat" => Ok(MessagePayload::Heartbeat),
 
-        "retry-learn" => {
+        "retry-learns" => {
             // expect exactly one more part: "slots:3|4|5"
             if parts.len() == 2 && parts[1].starts_with("slots:") {
                 let list = &parts[1]["slots:".len()..];
@@ -575,7 +563,7 @@
                 }
                 Ok(MessagePayload::RetryLearns(RetryLearns { slots }))
             } else {
-                Err("bad retry-learn")
+                Err("bad retry-learns")
             }
         }
 
