use crate::config::Config;
use crate::host_logger;
use crate::paxos_wasm::PaxosWasmtime;
use futures::future::join_all;
use std::sync::Mutex;
use std::time::Instant;
use std::{sync::Arc, time::Duration};
use tokio::signal;
use tokio::{sync::mpsc, task, time::sleep};
use tracing::error;
use wasmtime::Engine;

use once_cell::sync::Lazy;

static START_TIME: Lazy<Mutex<Instant>> = Lazy::new(|| Mutex::new(Instant::now()));

fn reset_start_time() {
    let mut time = START_TIME.lock().unwrap();
    *time = Instant::now();
    // println!("Start time reset.");
}

fn elapsed_since_start() {
    let time = START_TIME.lock().unwrap();
    println!(
        "[Host] Time from detecting error to calling run on new component: {:?}",
        time.elapsed()
    );
}

pub async fn run_cluster(
    cluster_id: u64,
    config_path: &str,
    engine: &Engine,
) -> anyhow::Result<()> {
    let cfg = Config::load(config_path, cluster_id)?;
    host_logger::init_tracing_with(cfg.log_level);

    error!(
        "Cluster {}: {} nodes, leader={}",
        cluster_id,
        cfg.cluster_nodes.len(),
        cfg.leader_id,
    );

    for n in &cfg.cluster_nodes {
        let role = if n.node_id == cfg.leader_id {
            "Leader"
        } else {
            "Node"
        };
        error!(
            "  • Node {} @{} ({:?} {})",
            n.node_id, n.address, n.role, role,
        );
    }

    let mut tasks = Vec::new();

    for node in cfg.cluster_nodes.clone() {
        let engine = engine.clone();
<<<<<<< HEAD
        let is_leader = node.node_id == cfg.leader_id;
        let run_config = cfg.run_config.clone();
        let log_level = cfg.log_level;

        // All nodes except self
        let all_nodes: Vec<_> = cfg
            .all_nodes
=======
        let other_active_nodes: Vec<_> = cfg
            .active_nodes
>>>>>>> afa4f3fa
            .clone()
            .into_iter()
            .filter(|n| n.node_id != node.node_id)
            .collect();

        tasks.push(tokio::spawn(async move {
<<<<<<< HEAD
            use std::time::Duration;
            use tokio::{sync::mpsc, time::sleep};

            // Channel to transfer prebuilt Paxos instances
            let (tx, mut rx) = mpsc::channel::<PaxosWasmtime>(1);

            // Builder task
            let builder_tx = tx.clone();
            let builder_node = node.clone();
            let builder_engine = engine.clone();
            tokio::spawn(async move {
                loop {
                    if builder_tx.capacity() > 0 {
                        match PaxosWasmtime::new(&builder_engine, builder_node.clone(), log_level)
                            .await
                        {
                            Ok(paxos) => {
                                if builder_tx.send(paxos).await.is_ok() {
                                    println!(
                                        "[Host] Node {}: Prebuilt new Paxos instance",
                                        builder_node.node_id
                                    );
                                }
                            }
                            Err(e) => {
                                eprintln!(
                                    "[Host] Node {}: Error building Paxos: {:?}",
                                    builder_node.node_id, e
                                );
                            }
                        }
                    }
                    sleep(Duration::from_secs(1)).await;
                }
            });

            // Main loop — consume prebuilt instances, run them, retry on failure
            loop {
                let mut paxos = match rx.recv().await {
                    Some(p) => {
                        println!("[Host] Node {}: Got prebuilt paxos instance.", node.node_id);
                        p
                    }
                    None => {
                        eprintln!(
                            "[Host] Node {}: Builder channel closed. Exiting loop.",
                            node.node_id
                        );
                        break;
                    }
                };

                let run_result = tokio::spawn({
                    let node = node.clone();
                    let all_nodes = all_nodes.clone();
                    let run_config = run_config.clone();
                    println!("[Host] Node {}: Starting paxos instance.", node.node_id);
                    elapsed_since_start();
                    async move { paxos.run(node, all_nodes, is_leader, run_config).await }
                })
                .await;

                match run_result {
                    Ok(Ok(_)) => {
                        println!(
                            "[Host] Node {}: Paxos exited cleanly. Exiting node loop.",
                            node.node_id
                        );
                        // TODO: We are here if the Paxos instance exited cleanly, which it will if we are
                        // hotreloading. Should not break, but rather start the update insteance in nexy loop tick.
                        break;
                    }
                    Ok(Err(e)) => {
                        reset_start_time();
                        println!(
                            "[Host] Node {}: Paxos error: {:?}. Retrying with new instance.",
                            node.node_id, e
                        );
                    }
                    Err(e) => {
                        reset_start_time();
                        println!(
                            "[Host] Node {}: Paxos panicked: {:?}. Retrying with new instance.",
                            node.node_id, e
                        );
                    }
                }

                // sleep(Duration::from_millis(100)).await;
            }
=======
            let paxos = PaxosWasmtime::new(
                &engine,
                node.clone(),
                other_active_nodes,
                is_leader,
                run_config.clone(),
                log_level,
            )
            .await
            .expect("failed to instantiate Wasm");

            // this future never returns until Stop, it drives the Paxos loop
            let mut store = paxos.store.lock().await;
            paxos
                .resource()
                .call_run(&mut *store, paxos.resource_handle.clone())
                .await
                .expect("Wasm run()");
>>>>>>> afa4f3fa
        }));
    }

    // Wait for all node tasks (they run indefinitely or exit on success)
    futures::future::join_all(tasks).await;

    Ok(())
}<|MERGE_RESOLUTION|>--- conflicted
+++ resolved
@@ -59,28 +59,18 @@
 
     for node in cfg.cluster_nodes.clone() {
         let engine = engine.clone();
-<<<<<<< HEAD
         let is_leader = node.node_id == cfg.leader_id;
         let run_config = cfg.run_config.clone();
         let log_level = cfg.log_level;
 
-        // All nodes except self
-        let all_nodes: Vec<_> = cfg
-            .all_nodes
-=======
         let other_active_nodes: Vec<_> = cfg
             .active_nodes
->>>>>>> afa4f3fa
             .clone()
             .into_iter()
             .filter(|n| n.node_id != node.node_id)
             .collect();
 
         tasks.push(tokio::spawn(async move {
-<<<<<<< HEAD
-            use std::time::Duration;
-            use tokio::{sync::mpsc, time::sleep};
-
             // Channel to transfer prebuilt Paxos instances
             let (tx, mut rx) = mpsc::channel::<PaxosWasmtime>(1);
 
@@ -132,7 +122,7 @@
 
                 let run_result = tokio::spawn({
                     let node = node.clone();
-                    let all_nodes = all_nodes.clone();
+                    let all_nodes = other_active_nodes.clone();
                     let run_config = run_config.clone();
                     println!("[Host] Node {}: Starting paxos instance.", node.node_id);
                     elapsed_since_start();
@@ -168,26 +158,6 @@
 
                 // sleep(Duration::from_millis(100)).await;
             }
-=======
-            let paxos = PaxosWasmtime::new(
-                &engine,
-                node.clone(),
-                other_active_nodes,
-                is_leader,
-                run_config.clone(),
-                log_level,
-            )
-            .await
-            .expect("failed to instantiate Wasm");
-
-            // this future never returns until Stop, it drives the Paxos loop
-            let mut store = paxos.store.lock().await;
-            paxos
-                .resource()
-                .call_run(&mut *store, paxos.resource_handle.clone())
-                .await
-                .expect("Wasm run()");
->>>>>>> afa4f3fa
         }));
     }
 
