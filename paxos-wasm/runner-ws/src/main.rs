mod bindings;
mod config;
mod host_logger;
mod paxos_wasm;
mod run;

use clap::Parser;
use config::Config;
use paxos_wasm::PaxosWasmtime;
use run::{run_same_runtime, run_standalone};
use tracing::info;
use wasmtime::Engine;

#[derive(Parser)]
struct Args {
    #[clap(long)]
    node_id: u64,

    #[clap(long, default_value = "config.yaml")]
    config: String,
}

#[tokio::main]
async fn main() -> Result<(), Box<dyn std::error::Error>> {
    let args = Args::parse();

<<<<<<< HEAD
    let mut wasm_config = wasmtime::Config::default();
    wasm_config.async_support(true);
    let engine = Engine::new(&wasm_config)?;

    // run_standalone(args.node_id, args.config, &engine).await?;

    // or

    run_same_runtime(args.node_id, args.config, &engine).await?;
=======
    let cfg = Config::load(&args.config, args.node_id);
    info!(
        "Node {} @{} role={:?} is_leader={}",
        cfg.node.node_id, cfg.node.address, cfg.node.role, cfg.is_leader,
    );

    host_logger::init_tracing_with(cfg.log_level);

    let paxos = PaxosWasmtime::new(
        cfg.node.clone(),
        cfg.remote_nodes.clone(),
        cfg.is_leader,
        cfg.run_config.clone(),
        cfg.log_level,
    )
    .await?;

    let mut store = paxos.store.lock().await;
    paxos
        .resource()
        .call_run(&mut *store, paxos.resource_handle.clone())
        .await?;
>>>>>>> e33bf193

    Ok(())
}<|MERGE_RESOLUTION|>--- conflicted
+++ resolved
@@ -5,10 +5,7 @@
 mod run;
 
 use clap::Parser;
-use config::Config;
-use paxos_wasm::PaxosWasmtime;
 use run::{run_same_runtime, run_standalone};
-use tracing::info;
 use wasmtime::Engine;
 
 #[derive(Parser)]
@@ -24,40 +21,15 @@
 async fn main() -> Result<(), Box<dyn std::error::Error>> {
     let args = Args::parse();
 
-<<<<<<< HEAD
     let mut wasm_config = wasmtime::Config::default();
     wasm_config.async_support(true);
     let engine = Engine::new(&wasm_config)?;
 
-    // run_standalone(args.node_id, args.config, &engine).await?;
+    run_standalone(args.node_id, args.config, &engine).await?;
 
     // or
 
-    run_same_runtime(args.node_id, args.config, &engine).await?;
-=======
-    let cfg = Config::load(&args.config, args.node_id);
-    info!(
-        "Node {} @{} role={:?} is_leader={}",
-        cfg.node.node_id, cfg.node.address, cfg.node.role, cfg.is_leader,
-    );
-
-    host_logger::init_tracing_with(cfg.log_level);
-
-    let paxos = PaxosWasmtime::new(
-        cfg.node.clone(),
-        cfg.remote_nodes.clone(),
-        cfg.is_leader,
-        cfg.run_config.clone(),
-        cfg.log_level,
-    )
-    .await?;
-
-    let mut store = paxos.store.lock().await;
-    paxos
-        .resource()
-        .call_run(&mut *store, paxos.resource_handle.clone())
-        .await?;
->>>>>>> e33bf193
+    // run_same_runtime(args.node_id, args.config, &engine).await?;
 
     Ok(())
 }