mod config;
mod grpc_service;
mod host_logger;
mod host_messenger;
mod failure_service;
mod paxos_bindings;
mod paxos_wasm;
mod tests;
<<<<<<< HEAD
mod translation_layer;
=======
mod run_paxos_service;
>>>>>>> 8f3e5deb

use clap::Parser;
use config::Config;
use failure_service::FailureService;
use run_paxos_service::RunPaxosService;
use grpc_service::PaxosService;
use paxos_wasm::PaxosWasmtime;
use proto::paxos_proto;
<<<<<<< HEAD
use std::sync::{Arc, atomic::AtomicU32};
=======
use std::{sync::Arc, time::Duration};
>>>>>>> 8f3e5deb
use tonic::transport::Server;

use tracing::info;
use tracing_subscriber::{EnvFilter, fmt};

#[derive(Parser)]
struct Args {
    #[clap(long)]
    node_id: u64,
}

fn init_tracing() {
    let filter = EnvFilter::try_from_default_env().unwrap_or_else(|_| EnvFilter::new("info"));
    let subscriber = fmt().with_env_filter(filter).finish();
    tracing::subscriber::set_global_default(subscriber)
        .expect("Failed to set global tracing subscriber");
}

#[tokio::main]
async fn main() -> Result<(), Box<dyn std::error::Error>> {
    init_tracing();

    let args = Args::parse();
    let config = Config::new(args.node_id);
<<<<<<< HEAD
    let is_leader = config.node.node_id == config.leader_id;
    info!("Node: {:?}. Is leader: {}.", config.node, is_leader);

    let paxos_wasmtime =
        Arc::new(PaxosWasmtime::new(config.node, config.remote_nodes, is_leader).await?);
    let paxos_service = PaxosService {
        client_seq: Arc::new(AtomicU32::new(0)),
        paxos_wasmtime,
    };
=======

    let endpoints_addr: Vec<String> = config
        .remote_nodes
        .iter()
        .map(|node| node.address.clone())
        .collect();

    let is_leader = config.node_id == config.leader_id;
    info!("Node id: {}. Is leader: {}.", config.node_id, is_leader);

    // Create the Arc<PaxosWasmtime>
    let paxos_wasmtime = Arc::new(PaxosWasmtime::new(config.node_id, config.remote_nodes).await?);
>>>>>>> 8f3e5deb

    // Create the PaxosService for gRPC
    let paxos_service = PaxosService {
        paxos_wasmtime: paxos_wasmtime.clone(),
    };

    // Wrap the FailureService in an Arc as well
    let failure_service = Arc::new(FailureService {
        paxos_wasmtime: paxos_wasmtime.clone(),
    });

    let run_paxos_service= Arc::new(RunPaxosService {
        paxos_wasmtime: paxos_wasmtime.clone()
    });
    
    failure_service.start_heartbeat_sender(config.node_id, endpoints_addr.clone(), Duration::from_millis(1000)); // Send hearbeats every second
    
    failure_service.start_failure_service(Duration::from_secs(5)); // Check for failures every 5 seconds - Adjust as needed

    // failure_service.start_paxos_run_loop(Duration::from_millis(300), config.bind_addr.clone());

    // start paxos run loop
    run_paxos_service.start_paxos_run_loop(Duration::from_millis(500), config.bind_addr.clone());


    // Now run the gRPC server in the foreground
    let addr = config.bind_addr.parse()?;
    info!("gRPC server listening on {}", addr);

    Server::builder()
        .add_service(paxos_proto::paxos_server::PaxosServer::new(paxos_service))
        .serve(addr)
        .await?;

    Ok(())
}<|MERGE_RESOLUTION|>--- conflicted
+++ resolved
@@ -1,29 +1,23 @@
 mod config;
+mod failure_service;
 mod grpc_service;
 mod host_logger;
 mod host_messenger;
-mod failure_service;
 mod paxos_bindings;
 mod paxos_wasm;
-mod tests;
-<<<<<<< HEAD
+mod run_paxos_service;
 mod translation_layer;
-=======
-mod run_paxos_service;
->>>>>>> 8f3e5deb
 
 use clap::Parser;
 use config::Config;
 use failure_service::FailureService;
-use run_paxos_service::RunPaxosService;
 use grpc_service::PaxosService;
+use paxos_bindings::paxos::default::paxos_types::RunConfig;
 use paxos_wasm::PaxosWasmtime;
 use proto::paxos_proto;
-<<<<<<< HEAD
+use run_paxos_service::RunPaxosService;
 use std::sync::{Arc, atomic::AtomicU32};
-=======
-use std::{sync::Arc, time::Duration};
->>>>>>> 8f3e5deb
+use std::time::Duration;
 use tonic::transport::Server;
 
 use tracing::info;
@@ -47,35 +41,32 @@
     init_tracing();
 
     let args = Args::parse();
+
     let config = Config::new(args.node_id);
-<<<<<<< HEAD
     let is_leader = config.node.node_id == config.leader_id;
     info!("Node: {:?}. Is leader: {}.", config.node, is_leader);
 
-    let paxos_wasmtime =
-        Arc::new(PaxosWasmtime::new(config.node, config.remote_nodes, is_leader).await?);
-    let paxos_service = PaxosService {
-        client_seq: Arc::new(AtomicU32::new(0)),
-        paxos_wasmtime,
+    let run_config = RunConfig {
+        is_event_driven: config.is_event_driven,
+        acceptors_send_learns: false, // TODO: Hardcoded
+        prepare_timeout: 1000,        // TODO: Hardcoded to 1 sec for now.
     };
-=======
 
-    let endpoints_addr: Vec<String> = config
-        .remote_nodes
-        .iter()
-        .map(|node| node.address.clone())
-        .collect();
-
-    let is_leader = config.node_id == config.leader_id;
-    info!("Node id: {}. Is leader: {}.", config.node_id, is_leader);
-
-    // Create the Arc<PaxosWasmtime>
-    let paxos_wasmtime = Arc::new(PaxosWasmtime::new(config.node_id, config.remote_nodes).await?);
->>>>>>> 8f3e5deb
+    // Create the Arc<PaxosWasmtime>, making a thread safe reference to the underlying PaxosWasmtime instance
+    let paxos_wasmtime = Arc::new(
+        PaxosWasmtime::new(
+            config.node.clone(),
+            config.remote_nodes.clone(),
+            is_leader,
+            run_config,
+        )
+        .await?,
+    );
 
     // Create the PaxosService for gRPC
     let paxos_service = PaxosService {
-        paxos_wasmtime: paxos_wasmtime.clone(),
+        client_seq: Arc::new(AtomicU32::new(0)), // TODO: Make this user specific and properly handled
+        paxos_wasmtime: paxos_wasmtime.clone(), // TODO: Technically bad practice to make multiple copies of an Arc
     };
 
     // Wrap the FailureService in an Arc as well
@@ -83,19 +74,21 @@
         paxos_wasmtime: paxos_wasmtime.clone(),
     });
 
-    let run_paxos_service= Arc::new(RunPaxosService {
-        paxos_wasmtime: paxos_wasmtime.clone()
+    let run_paxos_service = Arc::new(RunPaxosService {
+        paxos_wasmtime: paxos_wasmtime.clone(),
     });
-    
-    failure_service.start_heartbeat_sender(config.node_id, endpoints_addr.clone(), Duration::from_millis(1000)); // Send hearbeats every second
-    
+
+    failure_service.start_heartbeat_sender(
+        config.node,
+        config.remote_nodes,
+        Duration::from_millis(1000),
+    ); // Send heartbeats every second
+
+    // TODO: Consider the ratio of failure_check / heartbeat_interval. Currently its 5, but Meling had 10.
     failure_service.start_failure_service(Duration::from_secs(5)); // Check for failures every 5 seconds - Adjust as needed
 
-    // failure_service.start_paxos_run_loop(Duration::from_millis(300), config.bind_addr.clone());
-
     // start paxos run loop
-    run_paxos_service.start_paxos_run_loop(Duration::from_millis(500), config.bind_addr.clone());
-
+    run_paxos_service.start_paxos_run_loop(Duration::from_millis(500));
 
     // Now run the gRPC server in the foreground
     let addr = config.bind_addr.parse()?;
