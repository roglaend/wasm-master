use crate::paxos_bindings::{self, MessagePayloadExt as _};
use crate::{paxos_wasm::PaxosWasmtime, translation_layer::convert_internal_state_to_proto};
<<<<<<< HEAD
use paxos_bindings::paxos::default::paxos_types::{ClientRequest, Value};
=======
use futures::future::join_all;
>>>>>>> 8f3e5deb
use proto::paxos_proto;
use std::sync::atomic::{AtomicU32, Ordering};
use std::sync::{Arc, Mutex};
use tonic::{Request, Response, Status};
use tracing::info;

#[derive(Clone)]
pub struct PaxosService {
    pub paxos_wasmtime: Arc<PaxosWasmtime>,

    pub client_seq: Arc<AtomicU32>, // TODO: Fix this hack
}

pub async fn create_clients(
    endpoints: Vec<String>,
) -> Arc<Mutex<Vec<paxos_proto::paxos_client::PaxosClient<tonic::transport::Channel>>>> {
    // Create a vector of connection futures.
    let connection_futures = endpoints.into_iter().map(|endpoint| {
        let full_endpoint = if endpoint.starts_with("http://") || endpoint.starts_with("https://") {
            endpoint
        } else {
            format!("http://{}", endpoint)
        };
        async move {
            paxos_proto::paxos_client::PaxosClient::connect(full_endpoint).await.ok()
        }
    });
    
    // Run all connection futures concurrently.
    let results = join_all(connection_futures).await;
    
    // Filter out failed connections.
    let clients_vec: Vec<_> = results.into_iter().filter_map(|client| client).collect();
    
    Arc::new(Mutex::new(clients_vec))
}
#[tonic::async_trait]
impl paxos_proto::paxos_server::Paxos for PaxosService {
    async fn propose_value(
        &self,
        request: Request<paxos_proto::ProposeRequest>,
    ) -> Result<Response<paxos_proto::ProposeResponse>, Status> {
        info!("GRPC propose_value: start");
        let req = request.into_inner();
        let mut store = self.paxos_wasmtime.store.lock().await;
        let resource = self.paxos_wasmtime.resource();

<<<<<<< HEAD
        // TODO: Have a standardize way to do this conversion. Have it per user.
        let seq: u32 = self.client_seq.fetch_add(1, Ordering::Relaxed) + 1;

        let request: ClientRequest = ClientRequest {
            client_id: "Client 1".into(),
            client_seq: seq,
            value: Value {
                is_noop: false,
                command: Some(req.value),
            },
        };

        let success = resource
            .call_run_paxos(&mut *store, self.paxos_wasmtime.resource_handle, &request)
=======
        // let success = resource
        //     .call_run_paxos(&mut *store, self.paxos_wasmtime.resource_handle, &req.value)
        //     .await
        //     .map_err(|e| Status::internal(format!("Propose failed: {:?}", e)))?;

        let success = resource
            .call_client_handle_test(&mut *store, self.paxos_wasmtime.resource_handle, &req.value)
>>>>>>> 8f3e5deb
            .await
            .map_err(|e| Status::internal(format!("Propose failed: {:?}", e)))?;
        

        info!("GRPC propose_value: finish (success: {})", success);
        Ok(Response::new(paxos_proto::ProposeResponse { success }))
    }

    // TODO: Make it an option to not send responses back
    async fn deliver_message(
        &self,
        request: Request<paxos_proto::NetworkMessage>,
<<<<<<< HEAD
    ) -> Result<Response<paxos_proto::NetworkMessage>, Status> {
        info!("GRPC deliver_message: start");
=======
    ) -> Result<Response<paxos_proto::DeliverMessageResponse>, Status> {
        // info!("GRPC deliver_message: start");
>>>>>>> 8f3e5deb
        let proto_msg = request.into_inner();
        let wit_msg = paxos_bindings::paxos::default::network::NetworkMessage::try_from(proto_msg)
            .map_err(|e| Status::invalid_argument(format!("Invalid network message: {}", e)))?;

        let mut store = self.paxos_wasmtime.store.lock().await;
        let resource = self.paxos_wasmtime.resource();

        let internal_response = resource
            .call_handle_message(&mut *store, self.paxos_wasmtime.resource_handle, &wit_msg)
            .await
            .map_err(|e| Status::internal(format!("Deliver message failed: {:?}", e)))?;

<<<<<<< HEAD
        info!(
            "GRPC deliver_message: finish payload type: {}",
            internal_response.payload.payload_type()
        );

        // Convert our internal response to a proto response.
        let proto_response: paxos_proto::NetworkMessage = internal_response.into();
        Ok(Response::new(proto_response))
=======
        // info!(
        //     "GRPC deliver_message: finish (kind: {:?}, status: {:?})",
        //     response.kind, response.status
        // );
        let success = match response.status {
            paxos_bindings::paxos::default::network::StatusKind::Success => true,
            paxos_bindings::paxos::default::network::StatusKind::Failure => false,
        };
        Ok(Response::new(paxos_proto::DeliverMessageResponse {
            success,
        }))
>>>>>>> 8f3e5deb
    }

    async fn get_value(
        &self,
        _request: Request<paxos_proto::Empty>,
    ) -> Result<Response<paxos_proto::GetValueResponse>, Status> {
        info!("GRPC get_value: start");
        let mut store = self.paxos_wasmtime.store.lock().await;
        let resource = self.paxos_wasmtime.resource();

        let value = resource
            .call_get_learned_value(&mut *store, self.paxos_wasmtime.resource_handle)
            .await
            .map_err(|e| Status::internal(format!("Get value failed: {:?}", e)))?;

        // TODO: This is wrong. Should instead get a "ClientResponse" instead of a "Value"
        let proto_value = paxos_proto::Value {
            is_noop: value.is_noop,
            command: value.command.unwrap_or_default(),
        };

        let response = paxos_proto::GetValueResponse {
            value: Some(proto_value),
        };
        info!("GRPC get_value: finish (value: {:?})", response.value);
        Ok(Response::new(response))
    }

    async fn get_state(
        &self,
        _request: Request<paxos_proto::Empty>,
    ) -> Result<Response<paxos_proto::PaxosState>, Status> {
        info!("GRPC get_state: start");
        let mut store = self.paxos_wasmtime.store.lock().await;
        let resource = self.paxos_wasmtime.resource();

        let internal_state = resource
            .call_get_state(&mut *store, self.paxos_wasmtime.resource_handle)
            .await
            .map_err(|e| Status::internal(format!("Get state failed: {:?}", e)))?;

        let proto_state = convert_internal_state_to_proto(internal_state);
        info!("GRPC get_state: finish");
        Ok(Response::new(proto_state))
    }

    async fn get_logs(
        &self,
        request: Request<paxos_proto::GetLogsRequest>,
    ) -> Result<Response<paxos_proto::GetLogsResponse>, Status> {
        info!("GRPC get_logs: start");
        let req = request.into_inner();
        let last_offset = req.last_offset;
        let store = self.paxos_wasmtime.store.lock().await;

        let (entries, new_offset) = store.data().logger.get_logs(last_offset);

        let proto_entries: Vec<paxos_proto::LogEntry> = entries
            .into_iter()
            .map(|(offset, message)| paxos_proto::LogEntry { offset, message })
            .collect();
        info!(
            "GRPC get_logs: finish (returning {} entries, new offset {})",
            proto_entries.len(),
            new_offset
        );
        Ok(Response::new(paxos_proto::GetLogsResponse {
            entries: proto_entries,
            new_offset,
        }))
    }
}<|MERGE_RESOLUTION|>--- conflicted
+++ resolved
@@ -1,21 +1,18 @@
 use crate::paxos_bindings::{self, MessagePayloadExt as _};
 use crate::{paxos_wasm::PaxosWasmtime, translation_layer::convert_internal_state_to_proto};
-<<<<<<< HEAD
+use futures::future::join_all;
 use paxos_bindings::paxos::default::paxos_types::{ClientRequest, Value};
-=======
-use futures::future::join_all;
->>>>>>> 8f3e5deb
 use proto::paxos_proto;
 use std::sync::atomic::{AtomicU32, Ordering};
 use std::sync::{Arc, Mutex};
 use tonic::{Request, Response, Status};
-use tracing::info;
+use tracing::{debug, info};
 
 #[derive(Clone)]
 pub struct PaxosService {
     pub paxos_wasmtime: Arc<PaxosWasmtime>,
 
-    pub client_seq: Arc<AtomicU32>, // TODO: Fix this hack
+    pub client_seq: Arc<AtomicU32>, // TODO: Fix this hack, having proper control of this and other user specific data.
 }
 
 pub async fn create_clients(
@@ -29,16 +26,18 @@
             format!("http://{}", endpoint)
         };
         async move {
-            paxos_proto::paxos_client::PaxosClient::connect(full_endpoint).await.ok()
+            paxos_proto::paxos_client::PaxosClient::connect(full_endpoint)
+                .await
+                .ok()
         }
     });
-    
+
     // Run all connection futures concurrently.
     let results = join_all(connection_futures).await;
-    
-    // Filter out failed connections.
+
+    // Filter out failed connections. // TODO: Handle this properly or just log it?
     let clients_vec: Vec<_> = results.into_iter().filter_map(|client| client).collect();
-    
+
     Arc::new(Mutex::new(clients_vec))
 }
 #[tonic::async_trait]
@@ -47,16 +46,15 @@
         &self,
         request: Request<paxos_proto::ProposeRequest>,
     ) -> Result<Response<paxos_proto::ProposeResponse>, Status> {
-        info!("GRPC propose_value: start");
+        info!("[gRPC Service] Starting process to submit client request to wasm component.");
         let req = request.into_inner();
         let mut store = self.paxos_wasmtime.store.lock().await;
         let resource = self.paxos_wasmtime.resource();
 
-<<<<<<< HEAD
         // TODO: Have a standardize way to do this conversion. Have it per user.
         let seq: u32 = self.client_seq.fetch_add(1, Ordering::Relaxed) + 1;
 
-        let request: ClientRequest = ClientRequest {
+        let client_request: ClientRequest = ClientRequest {
             client_id: "Client 1".into(),
             client_seq: seq,
             value: Value {
@@ -66,21 +64,18 @@
         };
 
         let success = resource
-            .call_run_paxos(&mut *store, self.paxos_wasmtime.resource_handle, &request)
-=======
-        // let success = resource
-        //     .call_run_paxos(&mut *store, self.paxos_wasmtime.resource_handle, &req.value)
-        //     .await
-        //     .map_err(|e| Status::internal(format!("Propose failed: {:?}", e)))?;
-
-        let success = resource
-            .call_client_handle_test(&mut *store, self.paxos_wasmtime.resource_handle, &req.value)
->>>>>>> 8f3e5deb
-            .await
-            .map_err(|e| Status::internal(format!("Propose failed: {:?}", e)))?;
-        
-
-        info!("GRPC propose_value: finish (success: {})", success);
+            .call_submit_client_request(
+                &mut *store,
+                self.paxos_wasmtime.resource_handle,
+                &client_request,
+            )
+            .await
+            .map_err(|e| Status::internal(format!("Failed to submit client request: {:?}", e)))?;
+
+        info!(
+            "[gRPC Service] Finished submitting client request, success: {}).",
+            success
+        );
         Ok(Response::new(paxos_proto::ProposeResponse { success }))
     }
 
@@ -88,13 +83,8 @@
     async fn deliver_message(
         &self,
         request: Request<paxos_proto::NetworkMessage>,
-<<<<<<< HEAD
     ) -> Result<Response<paxos_proto::NetworkMessage>, Status> {
-        info!("GRPC deliver_message: start");
-=======
-    ) -> Result<Response<paxos_proto::DeliverMessageResponse>, Status> {
-        // info!("GRPC deliver_message: start");
->>>>>>> 8f3e5deb
+        debug!("[gRPC Service] Starting process to deliver network message to wasm component.");
         let proto_msg = request.into_inner();
         let wit_msg = paxos_bindings::paxos::default::network::NetworkMessage::try_from(proto_msg)
             .map_err(|e| Status::invalid_argument(format!("Invalid network message: {}", e)))?;
@@ -105,31 +95,55 @@
         let internal_response = resource
             .call_handle_message(&mut *store, self.paxos_wasmtime.resource_handle, &wit_msg)
             .await
-            .map_err(|e| Status::internal(format!("Deliver message failed: {:?}", e)))?;
-
-<<<<<<< HEAD
-        info!(
-            "GRPC deliver_message: finish payload type: {}",
+            .map_err(|e| {
+                Status::internal(format!("Failed to handle delivered message: {:?}", e))
+            })?;
+
+        debug!(
+            "[gRPC Service] Finished finished delivering message to wasm component, payload type: {}.",
             internal_response.payload.payload_type()
         );
 
         // Convert our internal response to a proto response.
         let proto_response: paxos_proto::NetworkMessage = internal_response.into();
         Ok(Response::new(proto_response))
-=======
-        // info!(
-        //     "GRPC deliver_message: finish (kind: {:?}, status: {:?})",
-        //     response.kind, response.status
-        // );
-        let success = match response.status {
-            paxos_bindings::paxos::default::network::StatusKind::Success => true,
-            paxos_bindings::paxos::default::network::StatusKind::Failure => false,
-        };
-        Ok(Response::new(paxos_proto::DeliverMessageResponse {
-            success,
-        }))
->>>>>>> 8f3e5deb
-    }
+    }
+
+    //* Old way to run a single synchronous paxos instance. */
+    // async fn run_paxos_instance_sync(
+    //     &self,
+    //     request: Request<paxos_proto::ProposeRequest>,
+    // ) -> Result<Response<paxos_proto::ProposeResponse>, Status> {
+    //     info!(
+    //         "[gRPC Service] Starting process to run a single instance of the paxos algorithm synchronously."
+    //     );
+    //     let req = request.into_inner();
+    //     let mut store = self.paxos_wasmtime.store.lock().await;
+    //     let resource = self.paxos_wasmtime.resource();
+
+    //     // TODO: Have a standardize way to do this conversion. Have it per user.
+    //     let seq: u32 = self.client_seq.fetch_add(1, Ordering::Relaxed) + 1;
+
+    //     let request: ClientRequest = ClientRequest {
+    //         client_id: "Client 1".into(),
+    //         client_seq: seq,
+    //         value: Value {
+    //             is_noop: false,
+    //             command: Some(req.value),
+    //         },
+    //     };
+
+    //     let success = resource
+    //         .run_paxos_instance_sync(&mut *store, self.paxos_wasmtime.resource_handle, &req)
+    //         .await
+    //         .map_err(|e| Status::internal(format!("Failed to submit client request: {:?}", e)))?;
+
+    //     info!(
+    //         "[gRPC Service] Finished running the single synchronous instance of paxos algorithm, success: {}).",
+    //         success
+    //     );
+    //     Ok(Response::new(paxos_proto::ProposeResponse { success }))
+    // }
 
     async fn get_value(
         &self,
