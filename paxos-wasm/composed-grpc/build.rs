use paxos_wasm_utils::build_helpers::build_and_plug;

fn main() {
    let target_triple = "wasm32-wasip2";

    // List of crates to build.
    let build_list = ["paxos-coordinator"];

    // For plugging, specify the plug modules and the socket module separately.
    // Here, "plugs" are the modules to plug in, and "socket" is the primary module.
    let plugs = [
        "composed_proposer_agent",
        "composed_acceptor_agent",
        "learner",
        "kv_store",
    ];
    let socket = "paxos_coordinator";

    // The output composite WASM module will be named composed_paxos_coordinator.wasm.
    let output = "composed_paxos_coordinator";

<<<<<<< HEAD
    build_and_plug(target_triple, &build_list, &plugs, socket, output);
=======
    // First, build each component explicitly
    for component_name in &component_names {
        let status = Command::new("cargo")
            .current_dir(&workspace_dir)
            .args([
                "build",
                "-p",
                component_name, // Explicitly specify the package
                "--release",
                "--target",
                "wasm32-wasip2",
            ])
            .status()
            .expect(&format!("Failed to build crate {}", component_name));

        assert!(status.success(), "Failed to build crate {}", component_name);
        println!("Finished building {}", component_name);
    }

    // Check if the WASM artifacts exist
    let target_dir = workspace_dir
        .parent()
        .expect("Should be the workspace target folder")
        .join("target")
        .join("wasm32-wasip2");

    for component_module_name in &component_module_names {
        let artifact_path = target_dir.join("release").join(component_module_name);
        assert!(
            artifact_path.exists(),
            "Required WASM module not found at: {}",
            artifact_path.display()
        );
        // Tell Cargo to rerun if the artifact changes
        println!("cargo:rerun-if-changed={}", artifact_path.display());
    }

    // Ensure Cargo rebuilds if the source files change
    for component_name in &component_names {
        println!(
            "cargo:rerun-if-changed={}",
            workspace_dir.join(component_name).join("src").display()
        );
    }

    // --- WAC Logic: Compose WASM modules using `wac plug` ---
    // Define file paths for each component.
    let proposer = target_dir.join("release").join("proposer.wasm");
    let acceptor = target_dir.join("release").join("acceptor.wasm");
    let learner = target_dir.join("release").join("learner.wasm");
    let kv_store = target_dir.join("release").join("kv_store.wasm");
    let paxos = target_dir.join("release").join("paxos_coordinator.wasm");
    let output = target_dir
        .join("release")
        .join("composed_paxos_coordinator.wasm");


    let failure_detector = target_dir.join("release").join("failure_detector.wasm");
    let leader_detector = target_dir.join("release").join("leader_detector.wasm");
    let failure_service = target_dir.join("release").join("failure_service.wasm");

    // Ensure all the required WASM files exist.
    for path in [&proposer, &acceptor, &learner, &kv_store, &paxos, &failure_detector, &leader_detector] {
        assert!(
            path.exists(),
            "Required WASM module not found: {}",
            path.display()
        );
    }


    // First plug failure and leader together
    let failure_service_status = Command::new("wac")
        .args([
            "plug",
            "--plug",
            leader_detector.to_str().unwrap(),
            failure_detector.to_str().unwrap(),
            "-o",
            failure_service.to_str().unwrap(),
        ])
        .status()
        .expect("Failed to run wac plug for failure service command");

    assert!(failure_service_status.success(), "wac plug command for failure service failed");

    println!("Running wac plug to create composite WASM module...");

    // Run the wac plug command with the proper arguments.
    let status = Command::new("wac")
        .args([
            "plug",
            "--plug",
            proposer.to_str().unwrap(),
            "--plug",
            acceptor.to_str().unwrap(),
            "--plug",
            learner.to_str().unwrap(),
            "--plug",
            kv_store.to_str().unwrap(),
            "--plug",
            failure_service.to_str().unwrap(),
            paxos.to_str().unwrap(), // The socket component.
            "-o",
            output.to_str().unwrap(),
        ])
        .status()
        .expect("Failed to run wac plug command");

    assert!(status.success(), "wac plug command failed");

    println!("Composite Paxos component created: {}", output.display());
>>>>>>> 8f3e5deb
}<|MERGE_RESOLUTION|>--- conflicted
+++ resolved
@@ -13,126 +13,12 @@
         "composed_acceptor_agent",
         "learner",
         "kv_store",
+        "composed_failure_service",
     ];
     let socket = "paxos_coordinator";
 
     // The output composite WASM module will be named composed_paxos_coordinator.wasm.
     let output = "composed_paxos_coordinator";
 
-<<<<<<< HEAD
     build_and_plug(target_triple, &build_list, &plugs, socket, output);
-=======
-    // First, build each component explicitly
-    for component_name in &component_names {
-        let status = Command::new("cargo")
-            .current_dir(&workspace_dir)
-            .args([
-                "build",
-                "-p",
-                component_name, // Explicitly specify the package
-                "--release",
-                "--target",
-                "wasm32-wasip2",
-            ])
-            .status()
-            .expect(&format!("Failed to build crate {}", component_name));
-
-        assert!(status.success(), "Failed to build crate {}", component_name);
-        println!("Finished building {}", component_name);
-    }
-
-    // Check if the WASM artifacts exist
-    let target_dir = workspace_dir
-        .parent()
-        .expect("Should be the workspace target folder")
-        .join("target")
-        .join("wasm32-wasip2");
-
-    for component_module_name in &component_module_names {
-        let artifact_path = target_dir.join("release").join(component_module_name);
-        assert!(
-            artifact_path.exists(),
-            "Required WASM module not found at: {}",
-            artifact_path.display()
-        );
-        // Tell Cargo to rerun if the artifact changes
-        println!("cargo:rerun-if-changed={}", artifact_path.display());
-    }
-
-    // Ensure Cargo rebuilds if the source files change
-    for component_name in &component_names {
-        println!(
-            "cargo:rerun-if-changed={}",
-            workspace_dir.join(component_name).join("src").display()
-        );
-    }
-
-    // --- WAC Logic: Compose WASM modules using `wac plug` ---
-    // Define file paths for each component.
-    let proposer = target_dir.join("release").join("proposer.wasm");
-    let acceptor = target_dir.join("release").join("acceptor.wasm");
-    let learner = target_dir.join("release").join("learner.wasm");
-    let kv_store = target_dir.join("release").join("kv_store.wasm");
-    let paxos = target_dir.join("release").join("paxos_coordinator.wasm");
-    let output = target_dir
-        .join("release")
-        .join("composed_paxos_coordinator.wasm");
-
-
-    let failure_detector = target_dir.join("release").join("failure_detector.wasm");
-    let leader_detector = target_dir.join("release").join("leader_detector.wasm");
-    let failure_service = target_dir.join("release").join("failure_service.wasm");
-
-    // Ensure all the required WASM files exist.
-    for path in [&proposer, &acceptor, &learner, &kv_store, &paxos, &failure_detector, &leader_detector] {
-        assert!(
-            path.exists(),
-            "Required WASM module not found: {}",
-            path.display()
-        );
-    }
-
-
-    // First plug failure and leader together
-    let failure_service_status = Command::new("wac")
-        .args([
-            "plug",
-            "--plug",
-            leader_detector.to_str().unwrap(),
-            failure_detector.to_str().unwrap(),
-            "-o",
-            failure_service.to_str().unwrap(),
-        ])
-        .status()
-        .expect("Failed to run wac plug for failure service command");
-
-    assert!(failure_service_status.success(), "wac plug command for failure service failed");
-
-    println!("Running wac plug to create composite WASM module...");
-
-    // Run the wac plug command with the proper arguments.
-    let status = Command::new("wac")
-        .args([
-            "plug",
-            "--plug",
-            proposer.to_str().unwrap(),
-            "--plug",
-            acceptor.to_str().unwrap(),
-            "--plug",
-            learner.to_str().unwrap(),
-            "--plug",
-            kv_store.to_str().unwrap(),
-            "--plug",
-            failure_service.to_str().unwrap(),
-            paxos.to_str().unwrap(), // The socket component.
-            "-o",
-            output.to_str().unwrap(),
-        ])
-        .status()
-        .expect("Failed to run wac plug command");
-
-    assert!(status.success(), "wac plug command failed");
-
-    println!("Composite Paxos component created: {}", output.display());
->>>>>>> 8f3e5deb
 }