*/target/
<<<<<<< HEAD
**target

**Cargo.lock
**.lock
=======
**Cargo.lock
**target
>>>>>>> 0e863f6b
<|MERGE_RESOLUTION|>--- conflicted
+++ resolved
@@ -1,10 +1,4 @@
 */target/
-<<<<<<< HEAD
 **target
-
 **Cargo.lock
-**.lock
-=======
-**Cargo.lock
-**target
->>>>>>> 0e863f6b
+**.lock